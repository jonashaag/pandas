name: Package Checks

on:
  push:
    branches:
      - main
      - 1.5.x
  pull_request:
    branches:
      - main
      - 1.5.x
    types: [ labeled, opened, synchronize, reopened ]

permissions:
  contents: read

jobs:
  pip:
    if: ${{ github.event.label.name == 'Build' || contains(github.event.pull_request.labels.*.name, 'Build') || github.event_name == 'push'}}
    runs-on: ubuntu-latest
    strategy:
      matrix:
        extra: ["test", "performance", "timezone", "computation", "fss", "aws", "gcp", "excel", "parquet", "feather", "hdf5", "spss", "postgresql", "mysql", "sql-other", "html", "xml", "plot", "output_formatting", "clipboard", "compression", "all"]
      fail-fast: false
    name: Install Extras - ${{ matrix.extra }}
    concurrency:
      # https://github.community/t/concurrecy-not-work-for-push/183068/7
      group: ${{ github.event_name == 'push' && github.run_number || github.ref }}-pip-extras-${{ matrix.extra }}
      cancel-in-progress: true

    steps:
      - name: Checkout
        uses: actions/checkout@v3
        with:
          fetch-depth: 0

      - name: Setup Python
        id: setup_python
        uses: actions/setup-python@v3
        with:
          python-version: '3.8'

      - name: Install required dependencies
        run: |
<<<<<<< HEAD
          # TODO: Remove when we fully migrate to meson
          # since the PEP 517 build will pull build dependencies automatically
          python -m pip install --upgrade pip wheel python-dateutil pytz numpy cython
          python -m pip install "meson[ninja] @ git+https://github.com/mesonbuild/meson.git@master"
          python -m pip install git+https://github.com/mesonbuild/meson-python.git@main
=======
          python -m pip install --upgrade pip setuptools wheel python-dateutil pytz numpy cython
          python -m pip install versioneer[toml]
>>>>>>> 14dc069f
        shell: bash -el {0}

      - name: Pip install with extra
        run: |
          python -m pip install .[${{ matrix.extra }}] -v
        shell: bash -el {0}<|MERGE_RESOLUTION|>--- conflicted
+++ resolved
@@ -42,16 +42,12 @@
 
       - name: Install required dependencies
         run: |
-<<<<<<< HEAD
           # TODO: Remove when we fully migrate to meson
           # since the PEP 517 build will pull build dependencies automatically
           python -m pip install --upgrade pip wheel python-dateutil pytz numpy cython
           python -m pip install "meson[ninja] @ git+https://github.com/mesonbuild/meson.git@master"
           python -m pip install git+https://github.com/mesonbuild/meson-python.git@main
-=======
-          python -m pip install --upgrade pip setuptools wheel python-dateutil pytz numpy cython
           python -m pip install versioneer[toml]
->>>>>>> 14dc069f
         shell: bash -el {0}
 
       - name: Pip install with extra
