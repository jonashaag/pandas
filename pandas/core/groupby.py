from itertools import izip
import types
import numpy as np

from pandas.core.frame import DataFrame
from pandas.core.generic import NDFrame
from pandas.core.index import Index, MultiIndex, DatetimeIndex
from pandas.core.internals import BlockManager, make_block
from pandas.core.series import Series
from pandas.core.panel import Panel
from pandas.util.decorators import cache_readonly, Appender
import pandas.core.algorithms as algos
import pandas.core.common as com
import pandas.core.datetools as dt
import pandas._tseries as lib


class GroupByError(Exception):
    pass


class GroupBy(object):
    """
    Class for grouping and aggregating relational data. See aggregate,
    transform, and apply functions on this object.

    It's easiest to use obj.groupby(...) to use GroupBy, but you can also do:

    ::

        grouped = groupby(obj, ...)

    Parameters
    ----------
    obj : pandas object
    axis : int, default 0
    level : int, default None
        Level of MultiIndex
    groupings : list of Grouping objects
        Most users should ignore this
    exclusions : array-like, optional
        List of columns to exclude
    name : string
        Most users should ignore this

    Notes
    -----
    After grouping, see aggregate, apply, and transform functions. Here are
    some other brief notes about usage. When grouping by multiple groups, the
    result index will be a MultiIndex (hierarhical) by default.

    Iteration produces (key, group) tuples, i.e. chunking the data by group. So
    you can write code like:

    ::

        grouped = obj.groupby(keys, axis=axis)
        for key, group in grouped:
            # do something with the data

    Function calls on GroupBy, if not specially implemented, "dispatch" to the
    grouped data. So if you group a DataFrame and wish to invoke the std()
    method on each group, you can simply do:

    ::

        df.groupby(mapper).std()

    rather than

    ::

        df.groupby(mapper).aggregate(np.std)

    You can pass arguments to these "wrapped" functions, too.

    See the online documentation for full exposition on these topics and much
    more

    Returns
    -------
    **Attributes**
    groups : dict
        {group name -> group labels}
    len(grouped) : int
        Number of groups
    """

    def __init__(self, obj, keys=None, axis=0, level=None,
                 grouper=None, exclusions=None, column=None, as_index=True,
                 sort=True):
        self._column = column

        if isinstance(obj, NDFrame):
            obj._consolidate_inplace()

        self.obj = obj
        self.axis = axis
        self.level = level

        if not as_index:
            if not isinstance(obj, DataFrame):
                raise TypeError('as_index=False only valid with DataFrame')
            if axis != 0:
                raise ValueError('as_index=False only valid for axis=0')

        self.as_index = as_index
        self.keys = keys
        self.sort = sort

        if grouper is None:
            grouper, exclusions = _get_grouper(obj, keys, axis=axis,
                                               level=level, sort=sort)

        self.grouper = grouper
        self.exclusions = set(exclusions) if exclusions else set()

    def __len__(self):
        return len(self.indices)

    @property
    def groups(self):
        return self.grouper.groups

    @property
    def ngroups(self):
        return self.grouper.ngroups

    @property
    def indices(self):
        return self.grouper.indices

    @property
    def name(self):
        if self._column is None:
            return 'result'
        else:
            return self._column

    @property
    def _obj_with_exclusions(self):
        return self.obj

    def __getattr__(self, attr):
        if attr in self.obj:
            return self[attr]

        if hasattr(self.obj, attr) and attr != '_cache':
            return self._make_wrapper(attr)

        raise AttributeError("'%s' object has no attribute '%s'" %
                             (type(self).__name__, attr))

    def __getitem__(self, key):
        raise NotImplementedError

    def _make_wrapper(self, name):
        f = getattr(self.obj, name)
        if not isinstance(f, types.MethodType):
            return self.apply(lambda self: getattr(self, name))

        f = getattr(type(self.obj), name)

        def wrapper(*args, **kwargs):
            # a little trickery for aggregation functions that need an axis
            # argument
            kwargs_with_axis = kwargs.copy()
            if 'axis' not in kwargs_with_axis:
                kwargs_with_axis['axis'] = self.axis

            def curried_with_axis(x):
                return f(x, *args, **kwargs_with_axis)
            def curried(x):
                return f(x, *args, **kwargs)

            try:
                return self.apply(curried_with_axis)
            except Exception:
                return self.apply(curried)

        return wrapper

    def get_group(self, name, obj=None):
        if obj is None:
            obj = self.obj

        inds = self.indices[name]
        return obj.take(inds, axis=self.axis)

    def __iter__(self):
        """
        Groupby iterator

        Returns
        -------
        Generator yielding sequence of (name, subsetted object)
        for each group
        """
        return self.grouper.get_iterator(self.obj, axis=self.axis)

    def apply(self, func, *args, **kwargs):
        """
        Apply function and combine results together in an intelligent way. The
        split-apply-combine combination rules attempt to be as common sense
        based as possible. For example:

        case 1:
        group DataFrame
        apply aggregation function (f(chunk) -> Series)
        yield DataFrame, with group axis having group labels

        case 2:
        group DataFrame
        apply transform function ((f(chunk) -> DataFrame with same indexes)
        yield DataFrame with resulting chunks glued together

        case 3:
        group Series
        apply function with f(chunk) -> DataFrame
        yield DataFrame with result of chunks glued together

        Parameters
        ----------
        func : function

        Notes
        -----
        See online documentation for full exposition on how to use apply

        See also
        --------
        aggregate, transform

        Returns
        -------
        applied : type depending on grouped object and function
        """
        return self._python_apply_general(func, *args, **kwargs)

    def aggregate(self, func, *args, **kwargs):
        raise NotImplementedError

    def agg(self, func, *args, **kwargs):
        """
        See docstring for aggregate
        """
        return self.aggregate(func, *args, **kwargs)

    def _iterate_slices(self):
        yield self.name, self.obj

    def transform(self, func, *args, **kwargs):
        raise NotImplementedError

    def mean(self):
        """
        Compute mean of groups, excluding missing values

        For multiple groupings, the result index will be a MultiIndex
        """
        try:
            return self._cython_agg_general('mean')
        except GroupByError:
            raise
        except Exception:  # pragma: no cover
            f = lambda x: x.mean(axis=self.axis)
            return self._python_agg_general(f)

    def std(self):
        """
        Compute standard deviation of groups, excluding missing values

        For multiple groupings, the result index will be a MultiIndex
        """
        return self._cython_agg_general('std')

    def var(self):
        """
        Compute variance of groups, excluding missing values

        For multiple groupings, the result index will be a MultiIndex
        """
        return self._cython_agg_general('var')

    def size(self):
        """
        Compute group sizes
        """
        return self.grouper.size()

    def sum(self):
        """
        Compute sum of values, excluding missing values

        For multiple groupings, the result index will be a MultiIndex
        """
        try:
            return self._cython_agg_general('add')
        except Exception:
            return self.aggregate(lambda x: np.sum(x, axis=self.axis))

    def _cython_agg_general(self, how):
        output = {}
        for name, obj in self._iterate_slices():
            if not issubclass(obj.dtype.type, (np.number, np.bool_)):
                continue

            obj = com._ensure_float64(obj)
            result, counts = self.grouper.aggregate(obj, how)
            mask = counts > 0
            output[name] = result[mask]

        if len(output) == 0:
            raise GroupByError('No numeric types to aggregate')

        return self._wrap_aggregated_output(output)

    def _python_agg_general(self, func, *args, **kwargs):
        func = _intercept_function(func)
        agg_func = lambda x: func(x, *args, **kwargs)

        # iterate through "columns" ex exclusions to populate output dict
        output = {}
        for name, obj in self._iterate_slices():
            try:
                result, counts = self.grouper.agg_series(obj, agg_func)
                output[name] = result
            except TypeError:
                continue

        if len(output) == 0:
            return self._python_apply_general(func, *args, **kwargs)

        mask = counts.ravel() > 0
        for name, result in output.iteritems():
            output[name] = result[mask]

        return self._wrap_aggregated_output(output)

    def _python_apply_general(self, func, *args, **kwargs):
        func = _intercept_function(func)

        result_keys = []
        result_values = []

        not_indexed_same = False
        for key, group in self:
            object.__setattr__(group, 'name', key)

            # group might be modified
            group_axes = _get_axes(group)

            res = func(group, *args, **kwargs)

            if not _is_indexed_like(res, group_axes):
                not_indexed_same = True

            result_keys.append(key)
            result_values.append(res)

        return self._wrap_applied_output(result_keys, result_values,
                                         not_indexed_same=not_indexed_same)

    def _wrap_applied_output(self, *args, **kwargs):
        raise NotImplementedError

    def _wrap_frames(self, keys, values, not_indexed_same=False):
        from pandas.tools.merge import concat

        if not_indexed_same:
            group_keys = keys
            group_levels = self.grouper.levels
            group_names = self.grouper.names
            result = concat(values, axis=self.axis, keys=group_keys,
                            levels=group_levels, names=group_names)
        else:
            result = concat(values, axis=self.axis)
            ax = self.obj._get_axis(self.axis)
            result = result.reindex_axis(ax, axis=self.axis)

        return result


def _generate_groups(obj, group_index, ngroups, axis=0):
    if isinstance(obj, NDFrame) and not isinstance(obj, DataFrame):
        factory = obj._constructor
        obj = obj._data
    else:
        factory = None

    return generate_groups(obj, group_index, ngroups,
                           axis=axis, factory=factory)

@Appender(GroupBy.__doc__)
def groupby(obj, by, **kwds):
    if isinstance(obj, Series):
        klass = SeriesGroupBy
    elif isinstance(obj, DataFrame):
        klass = DataFrameGroupBy
    else: # pragma: no cover
        raise TypeError('invalid type: %s' % type(obj))

    return klass(obj, by, **kwds)

def _get_axes(group):
    if isinstance(group, Series):
        return [group.index]
    else:
        return group.axes

def _is_indexed_like(obj, axes):
    if isinstance(obj, Series):
        if len(axes) > 1:
            return False
        return obj.index.equals(axes[0])
    elif isinstance(obj, DataFrame):
        return obj.index.equals(axes[0])

    return False

class Grouper(object):
    """

    """
    def __init__(self, axis, groupings, sort=True):
        self.axis = axis
        self.groupings = groupings
        self.sort = sort

    @property
    def shape(self):
        return tuple(ping.ngroups for ping in self.groupings)

    def __iter__(self):
        return iter(self.indices)

    def numkeys(self):
        try:
            return len(self.groupings)
        except:
            return 1

    def get_iterator(self, data, axis=0):
        """
        Groupby iterator

        Returns
        -------
        Generator yielding sequence of (name, subsetted object)
        for each group
        """
        if len(self.groupings) == 1:
            indices = self.indices
            groups = indices.keys()
            try:
                groups = sorted(groups)
            except Exception: # pragma: no cover
                pass

            for name in groups:
                inds = indices[name]
                group = data.take(inds, axis=axis)
                yield name, group
        else:
            # provide "flattened" iterator for multi-group setting
            comp_ids, _, ngroups = self.group_info
            label_list = self.labels
            level_list = self.levels
            mapper = _KeyMapper(comp_ids, ngroups, label_list, level_list)

            for label, group in _generate_groups(data, comp_ids, ngroups,
                                                 axis=axis):
                key = mapper.get_key(label)
                yield key, group

    @cache_readonly
    def indices(self):
        if len(self.groupings) == 1:
            return self.groupings[0].indices
        else:
            # TODO: this is massively inefficient
            to_groupby = zip(*(ping.grouper for ping in self.groupings))
            to_groupby = Index(to_groupby)
            return lib.groupby_indices(to_groupby)

    @property
    def labels(self):
        return [ping.labels for ping in self.groupings]

    @property
    def levels(self):
        return [ping.group_index for ping in self.groupings]

    @property
    def names(self):
        return [ping.name for ping in self.groupings]

    def size(self):
        """
        Compute group sizes
        """
        # TODO: better impl
        labels, _, ngroups = self.group_info
        bin_counts = Series(labels).value_counts()
        bin_counts = bin_counts.reindex(np.arange(ngroups))
        bin_counts.index = self.result_index
        return bin_counts

    @cache_readonly
    def groups(self):
        if len(self.groupings) == 1:
            return self.groupings[0].groups
        else:
            to_groupby = zip(*(ping.grouper for ping in self.groupings))
            to_groupby = Index(to_groupby)

            return self.axis.groupby(to_groupby)

    @cache_readonly
    def group_info(self):
        comp_ids, obs_group_ids = self._get_compressed_labels()

        ngroups = len(obs_group_ids)
        comp_ids = com._ensure_int32(comp_ids)
        return comp_ids, obs_group_ids, ngroups

    def _get_compressed_labels(self):
        all_labels = [ping.labels for ping in self.groupings]
        if self._overflow_possible:
            tups = lib.fast_zip(all_labels)
            labs, uniques, _ = algos.factorize(tups)

            if self.sort:
                uniques, labs = _reorder_by_uniques(uniques, labs)

            return labs, uniques
        else:
            if len(all_labels) > 1:
                group_index = get_group_index(all_labels, self.shape)
            else:
                group_index = all_labels[0]
            comp_ids, obs_group_ids = _compress_group_index(group_index)
            return comp_ids, obs_group_ids

    @cache_readonly
    def _overflow_possible(self):
        return _int64_overflow_possible(self.shape)

    @cache_readonly
    def result_index(self):
        recons = self.get_group_levels()
        return MultiIndex.from_arrays(recons, names=self.names)

    def get_group_levels(self):
        obs_ids = self.group_info[1]
        if self._overflow_possible:
            recons_labels = [np.array(x) for x in izip(*obs_ids)]
        else:
            recons_labels = decons_group_index(obs_ids, self.shape)

        name_list = []
        for ping, labels in zip(self.groupings, recons_labels):
            labels = com._ensure_platform_int(labels)
            name_list.append(ping.group_index.take(labels))

        return name_list

    #------------------------------------------------------------
    # Aggregation functions

    _cython_functions = {
        'add' : lib.group_add,
        'mean' : lib.group_mean,
        'var' : lib.group_var,
        'std' : lib.group_var
    }

    _cython_transforms = {
        'std' : np.sqrt
    }

    def aggregate(self, values, how):
        comp_ids, _, ngroups = self.group_info
        agg_func = self._cython_functions[how]
        if values.ndim == 1:
            squeeze = True
            values = values[:, None]
            out_shape = (ngroups, 1)
        else:
            squeeze = False
            out_shape = (ngroups, values.shape[1])

        trans_func = self._cython_transforms.get(how, lambda x: x)

        # will be filled in Cython function
        result = np.empty(out_shape, dtype=np.float64)
        counts = np.zeros(ngroups, dtype=np.int32)

        agg_func(result, counts, values, comp_ids)
        result = trans_func(result)

        if squeeze:
            result = result.squeeze()

        return result, counts

    def agg_series(self, obj, func):
        try:
            return self._aggregate_series_fast(obj, func)
        except Exception:
            return self._aggregate_series_pure_python(obj, func)

    def _aggregate_series_fast(self, obj, func):
        func = _intercept_function(func)

        if obj.index._has_complex_internals:
            raise TypeError('Incompatible index for Cython grouper')

        group_index, _, ngroups = self.group_info

        # avoids object / Series creation overhead
        dummy = obj[:0].copy()
        indexer = lib.groupsort_indexer(group_index, ngroups)[0]
        obj = obj.take(indexer)
        group_index = group_index.take(indexer)
        grouper = lib.SeriesGrouper(obj, func, group_index, ngroups,
                                    dummy)
        result, counts = grouper.get_result()
        return result, counts

    def _aggregate_series_pure_python(self, obj, func):
        group_index, _, ngroups = self.group_info

        counts = np.zeros(ngroups, dtype=int)
        result = None

        group_index, _, ngroups = self.group_info

        for label, group in _generate_groups(obj, group_index, ngroups,
                                             axis=self.axis):
            res = func(group)
            if result is None:
                try:
                    assert(not isinstance(res, np.ndarray))
                    assert(not isinstance(res, list))
                    result = np.empty(ngroups, dtype='O')
                except Exception:
                    raise ValueError('function does not reduce')

            counts[label] = group.shape[0]
            result[label] = res

        result = lib.maybe_convert_objects(result, try_float=0)
        return result, counts

def generate_bins_generic(values, binner, closed, label):
    """
    Generate bin edge offsets and bin labels for one array using another array
    which has bin edge values. Both arrays must be sorted.

    Parameters
    ----------
    values : array of values
    binner : a comparable array of values representing bins into which to bin
        the first array. Note, 'values' end-points must fall within 'binner'
        end-points.
    closed : which end of bin is closed; left (default), right
    label : which end of bin to use as a label: left (default), right

    Returns
    -------
    bins : array of offsets (into 'values' argument) of bins. 
        Zero and last edge are excluded in result, so for instance the first
        bin is values[0:bin[0]] and the last is values[bin[-1]:]
    labels : array of labels of bins
    """
    lenidx = len(values)
    lenbin = len(binner)

    if lenidx <= 0 or lenbin <= 0:
        raise ValueError("Invalid length for values or for binner")

    # check binner fits data
    if values[0] < binner[0]:
        raise ValueError("Values falls before first bin")

    if values[lenidx-1] > binner[lenbin-1]:
        raise ValueError("Values falls after last bin")

    labels = np.empty(lenbin, dtype=np.int64)
    bins   = np.empty(lenbin, dtype=np.int32)

    j  = 0 # index into values
    bc = 0 # bin count
    vc = 0 # value count

    # linear scan, presume nothing about values/binner except that it
    # fits ok
    for i in range(0, lenbin-1):
        l_bin = binner[i]
        r_bin = binner[i+1]

        # set label of bin
        if label == 'left':
            labels[bc] = l_bin
        else:
            labels[bc] = r_bin

        # count values in current bin, advance to next bin
        while values[j] < r_bin or closed == 'right' and values[j] == r_bin:
            j += 1
            vc += 1
            if j >= lenidx:
                break

        # check we have data left to scan
        if j >= lenidx:
            break

        # if we've seen some values or not ignoring empty bins
        if vc != 0:
            bins[bc] = j
            bc += 1
            vc = 0

    labels = np.resize(labels, bc + 1)
    bins = np.resize(bins, bc)

    return bins, labels

class CustomGrouper:
    pass

def _generate_time_binner(dtindex, offset,
                          begin=None, end=None, nperiods=None):

    if isinstance(offset, basestring):
        offset = dt.to_offset(offset)

    if begin is None:
        first = lib.Timestamp(dtindex[0] - offset)
    else:
        first = lib.Timestamp(begin)

    if end is None:
        last = lib.Timestamp(dtindex[-1] + offset)
    else:
        last = lib.Timestamp(end)

    if isinstance(offset, dt.Tick):
        return np.arange(first.value, last.value+1, offset.us_stride(),
                         dtype=np.int64)

    return DatetimeIndex(offset=offset,
                         start=first, end=last, periods=nperiods)

class Tinterval(Grouper, CustomGrouper):
    """
    Custom groupby class for time-interval grouping

    Parameters
    ----------
    interval : pandas offset string or object for identifying bin edges
    closed : closed end of interval; left (default) or right
    label : interval boundary to use for labeling; left (default) or right
    begin : optional, timestamp-like
    end : optional, timestamp-like
    nperiods : optional, integer

    Notes
    -----
    Use begin, end, nperiods to generate intervals that cannot be derived
    directly from the associated object
    """

    obj = None
    bins = None
    binlabels = None
    begin = None
    end = None
    nperiods = None
    binner = None

    def __init__(self, interval='Min', closed='left', label='left',
                 begin=None, end=None, nperiods=None, _obj=None):
        self.offset = interval
        self.closed = closed
        self.label = label
        self.begin = begin
        self.end = end
        self.nperiods = None

        if _obj is not None:
            self.set_obj(_obj)

    def set_obj(self, obj):
        """
        Injects the object we'll act on, which we use to initialize grouper
        """
        if id(self.obj) == id(obj):
            return

        self.obj = obj

        if not isinstance(obj.index, DatetimeIndex):
            raise ValueError("Cannot apply Tinterval to non-DatetimeIndex")

        index = obj.index

        if len(obj.index) < 1:
            self.bins = []
            self.binlabels = []
            return

        self.binner = _generate_time_binner(obj.index, self.offset, self.begin,
                                            self.end, self.nperiods)

        if isinstance(self.binner, DatetimeIndex):
            self.binner = self.binner.asi8

        # general version, knowing nothing about relative frequencies
        bins, labels = lib.generate_bins_dt64(index.asi8, self.binner,
                                              self.closed, self.label)

        self.bins = bins
        self.binlabels = labels.view('M8[us]')

    @cache_readonly
    def ngroups(self):
        return len(self.binlabels)

    @cache_readonly
    def result_index(self):
        return self.binlabels

    def agg_series(self, obj, func):
        dummy = obj[:0]
        grouper = lib.SeriesBinGrouper(obj, func, self.bins, dummy)
        return grouper.get_result()


class Grouping(object):
    """
    Holds the grouping information for a single key

    Parameters
    ----------
    index : Index
    grouper :
    name :
    level :

    Returns
    -------
    **Attributes**:
      * indices : dict of {group -> index_list}
      * labels : ndarray, group labels
      * ids : mapping of label -> group
      * counts : array of group counts
      * group_index : unique groups
      * groups : dict of {group -> label_list}
    """
    def __init__(self, index, grouper=None, name=None, level=None,
                 sort=True):

        self.name = name
        self.level = level
        self.grouper = _convert_grouper(index, grouper)
        self.index = index
        self.sort = sort

        # right place for this?
        if isinstance(grouper, Series) and name is None:
            self.name = grouper.name

        # pre-computed
        self._was_factor = False

        # did we pass a custom grouper object? Do nothing
        if isinstance(grouper, CustomGrouper):
            return

        if level is not None:
            if not isinstance(level, int):
                assert(level in index.names)
                level = index.names.index(level)

            inds = index.labels[level]
            level_index = index.levels[level]

            if self.name is None:
                self.name = index.names[level]

            # XXX complete hack

            level_values = index.levels[level].take(inds)
            if grouper is not None:
                self.grouper = level_values.map(self.grouper)
            else:
                self._was_factor = True
                self._labels = inds
                self._group_index = level_index
                self.grouper = level_values
        else:
            if isinstance(self.grouper, (list, tuple)):
                self.grouper = com._asarray_tuplesafe(self.grouper)

            # no level passed
            if not isinstance(self.grouper, np.ndarray):
                self.grouper = self.index.map(self.grouper)

    def __repr__(self):
        return 'Grouping(%s)' % self.name

    def __iter__(self):
        return iter(self.indices)

    _labels = None
    _counts = None
    _group_index = None

    @property
    def ngroups(self):
        return len(self.group_index)

    @cache_readonly
    def indices(self):
        return _groupby_indices(self.grouper)

    @property
    def labels(self):
        if self._labels is None:
            self._make_labels()
        return self._labels

    @property
    def counts(self):
        if self._counts is None:
            if self._was_factor:
                self._counts = lib.group_count(self.labels, self.ngroups)
            else:
                self._make_labels()
        return self._counts

    @property
    def group_index(self):
        if self._group_index is None:
            self._make_labels()
        return self._group_index

    def _make_labels(self):
        if self._was_factor:  # pragma: no cover
            raise Exception('Should not call this method grouping by level')
        else:
            labs, uniques, counts = algos.factorize(self.grouper,
                                                    sort=self.sort)
            uniques = Index(uniques, name=self.name)
            self._labels = labs
            self._group_index = uniques
            self._counts = counts

    _groups = None
    @property
    def groups(self):
        if self._groups is None:
            self._groups = self.index.groupby(self.grouper)
        return self._groups


def _get_grouper(obj, key=None, axis=0, level=None, sort=True):
    group_axis = obj._get_axis(axis)

    if level is not None and not isinstance(group_axis, MultiIndex):
        raise ValueError('can only specify level with multi-level index')

    if isinstance(key, CustomGrouper):
        key.set_obj(obj)
        return key, []

    if not isinstance(key, (tuple, list)):
        keys = [key]
    else:
        keys = key

    # what are we after, exactly?
    match_axis_length = len(keys) == len(group_axis)
    any_callable = any(callable(g) or isinstance(g, dict) for g in keys)
    any_arraylike = any(isinstance(g, (list, tuple, np.ndarray))
                        for g in keys)

    try:
        if isinstance(obj, DataFrame):
            all_in_columns = all(g in obj.columns for g in keys)
        else:
            all_in_columns = False
    except Exception:
        all_in_columns = False

    if (not any_callable and not all_in_columns
        and not any_arraylike and match_axis_length
        and not level):
        keys = [com._asarray_tuplesafe(keys)]

    if isinstance(level, (tuple, list)):
        if key is None:
            keys = [None] * len(level)
        levels = level
    else:
        levels = [level] * len(keys)

    groupings = []
    exclusions = []
    for i, (gpr, level) in enumerate(zip(keys, levels)):
        name = None
        if _is_label_like(gpr):
            exclusions.append(gpr)
            name = gpr
            gpr = obj[gpr]
        ping = Grouping(group_axis, gpr, name=name, level=level, sort=sort)
        if ping.name is None:
            ping.name = 'key_%d' % i
        groupings.append(ping)

    grouper = Grouper(group_axis, groupings, sort=sort)

    return grouper, exclusions

def _is_label_like(val):
    return isinstance(val, basestring) or np.isscalar(val)

def _convert_grouper(axis, grouper):
    if isinstance(grouper, dict):
        return grouper.get
    elif isinstance(grouper, Series):
        if grouper.index.equals(axis):
            return grouper.values
        else:
            return grouper.reindex(axis).values
    elif isinstance(grouper, (list, np.ndarray)):
        assert(len(grouper) == len(axis))
        return grouper
    else:
        return grouper

class SeriesGroupBy(GroupBy):

    def aggregate(self, func_or_funcs, *args, **kwargs):
        """
        Apply aggregation function or functions to groups, yielding most likely
        Series but in some cases DataFrame depending on the output of the
        aggregation function

        Parameters
        ----------
        func_or_funcs : function or list / dict of functions
            List/dict of functions will produce DataFrame with column names
            determined by the function names themselves (list) or the keys in
            the dict

        Notes
        -----
        agg is an alias for aggregate. Use it.

        Example
        -------
        >>> series
        bar    1.0
        baz    2.0
        qot    3.0
        qux    4.0

        >>> mapper = lambda x: x[0] # first letter
        >>> grouped = series.groupby(mapper)

        >>> grouped.aggregate(np.sum)
        b    3.0
        q    7.0

        >>> grouped.aggregate([np.sum, np.mean, np.std])
           mean  std  sum
        b  1.5   0.5  3
        q  3.5   0.5  7

        >>> grouped.agg({'result' : lambda x: x.mean() / x.std(),
        ...              'total' : np.sum})
           result  total
        b  2.121   3
        q  4.95    7

        See also
        --------
        apply, transform

        Returns
        -------
        Series or DataFrame
        """
        if isinstance(func_or_funcs, basestring):
            return getattr(self, func_or_funcs)(*args, **kwargs)

        if hasattr(func_or_funcs,'__iter__'):
            ret = self._aggregate_multiple_funcs(func_or_funcs)
        else:
<<<<<<< HEAD
            if self.grouper.numkeys() > 1:
=======
            cyfunc = _intercept_cython(func_or_funcs)
            if cyfunc and not args and not kwargs:
                return getattr(self, cyfunc)()

            if len(self.grouper.groupings) > 1:
>>>>>>> d4382cba
                return self._python_agg_general(func_or_funcs, *args, **kwargs)

            try:
                return self._python_agg_general(func_or_funcs, *args, **kwargs)
            except Exception:
                result = self._aggregate_named(func_or_funcs, *args, **kwargs)

            index = Index(sorted(result), name=self.grouper.names[0])
            ret = Series(result, index=index)

        if not self.as_index:  # pragma: no cover
            print 'Warning, ignoring as_index=True'

        return ret

    def _aggregate_multiple_funcs(self, arg):
        if not isinstance(arg, dict):
            arg = dict((func.__name__, func) for func in arg)

        results = {}

        for name, func in arg.iteritems():
            results[name] = self.aggregate(func)

        return DataFrame(results)

    def _wrap_aggregated_output(self, output):
        # sort of a kludge
        output = output[self.name]
        index = self.grouper.result_index
        return Series(output, index=index, name=self.name)

    def _wrap_applied_output(self, keys, values, not_indexed_same=False):
        if len(keys) == 0:
            return Series([])

        key_names = self.grouper.names

        def _get_index():
            if self.grouper.numkeys() > 1:
                index = MultiIndex.from_tuples(keys, names=key_names)
            else:
                ping = self.grouper.groupings[0]
                if len(keys) == ping.ngroups:
                    index = ping.group_index
                    index.name = key_names[0]
                else:
                    index = Index(keys, name=key_names[0])
            return index

        if isinstance(values[0], Series):
            if not_indexed_same:
                data_dict = dict(zip(keys, values))
                result = DataFrame(data_dict).T
                result.index = _get_index()
                return result
            else:
                cat_values = np.concatenate([x.values for x in values])
                cat_index = values[0].index
                if len(values) > 1:
                    cat_index = cat_index.append([x.index for x in values[1:]])
                return Series(cat_values, index=cat_index)
        elif isinstance(values[0], DataFrame):
            # possible that Series -> DataFrame by applied function
            return self._wrap_frames(keys, values,
                                     not_indexed_same=not_indexed_same)
        else:
            return Series(values, index=_get_index())

    def _aggregate_named(self, func, *args, **kwargs):
        result = {}

        for name in self.grouper:
            grp = self.get_group(name)
            grp.name = name
            output = func(grp, *args, **kwargs)
            if isinstance(output, np.ndarray):
                raise Exception('Must produce aggregated value')
            result[name] = output

        return result

    def transform(self, func, *args, **kwargs):
        """
        Call function producing a like-indexed Series on each group and return
        a Series with the transformed values

        Parameters
        ----------
        func : function
            To apply to each group. Should return a Series with the same index

        Example
        -------
        >>> grouped.transform(lambda x: (x - x.mean()) / x.std())

        Returns
        -------
        transformed : Series
        """
        result = self.obj.copy()

        for name, group in self:
            object.__setattr__(group, 'name', name)
            res = func(group, *args, **kwargs)
            indexer = self.obj.index.get_indexer(group.index)
            np.put(result, indexer, res)

        return result

class DataFrameGroupBy(GroupBy):

    def __getitem__(self, key):
        if self._column is not None:
            raise Exception('Column %s already selected' % self._column)

        if key not in self.obj:  # pragma: no cover
            raise KeyError(str(key))

        # kind of a kludge
        if self.as_index:
            return SeriesGroupBy(self.obj[key], column=key,
                                 grouper=self.grouper,
                                 exclusions=self.exclusions)
        else:
            return DataFrameGroupBy(self.obj, self.grouper, column=key,
                                    grouper=self.grouper,
                                    exclusions=self.exclusions,
                                    as_index=self.as_index)

    def _iterate_slices(self):
        if self.axis == 0:
            # kludge
            if self._column is None:
                slice_axis = self.obj.columns
            else:
                slice_axis = [self._column]
            slicer = lambda x: self.obj[x]
        else:
            slice_axis = self.obj.index
            slicer = self.obj.xs

        for val in slice_axis:
            if val in self.exclusions:
                continue

            yield val, slicer(val)

    def _cython_agg_general(self, how):
        obj = self._obj_with_exclusions
        if self.axis == 1:
            obj = obj.T

        new_blocks = []

        for block in obj._data.blocks:
            values = block.values.T
            if not issubclass(values.dtype.type, (np.number, np.bool_)):
                continue

            values = com._ensure_float64(values)
            result, counts = self.grouper.aggregate(values, how)

            mask = counts > 0
            if len(mask) > 0:
                result = result[mask]
            newb = make_block(result.T, block.items, block.ref_items)
            new_blocks.append(newb)

        if len(new_blocks) == 0:
            raise GroupByError('No numeric types to aggregate')

        agg_axis = 0 if self.axis == 1 else 1
        agg_labels = self._obj_with_exclusions._get_axis(agg_axis)

        if sum(len(x.items) for x in new_blocks) == len(agg_labels):
            output_keys = agg_labels
        else:
            all_items = []
            for b in new_blocks:
                all_items.extend(b.items)
            output_keys = agg_labels[agg_labels.isin(all_items)]

            for blk in new_blocks:
                blk.set_ref_items(output_keys, maybe_rename=False)

        if not self.as_index:
            index = np.arange(new_blocks[0].values.shape[1])
            mgr = BlockManager(new_blocks, [output_keys, index])
            result = DataFrame(mgr)

            group_levels = self.grouper.get_group_levels()
            zipped = zip(self.grouper.names, group_levels)

            for i, (name, labels) in enumerate(zipped):
                result.insert(i, name, labels)
            result = result.consolidate()
        else:
            index = self.grouper.result_index
            mgr = BlockManager(new_blocks, [output_keys, index])
            result = DataFrame(mgr)

        if self.axis == 1:
            result = result.T

        return result

    @cache_readonly
    def _obj_with_exclusions(self):
        if self._column is not None:
            return self.obj.reindex(columns=[self._column])

        if len(self.exclusions) > 0:
            return self.obj.drop(self.exclusions, axis=1)
        else:
            return self.obj

    def aggregate(self, arg, *args, **kwargs):
        """
        Aggregate using input function or dict of {column -> function}

        Parameters
        ----------
        arg : function or dict
            Function to use for aggregating groups. If a function, must either
            work when passed a DataFrame or when passed to DataFrame.apply. If
            pass a dict, the keys must be DataFrame column names

        Returns
        -------
        aggregated : DataFrame
        """
        if isinstance(arg, basestring):
            return getattr(self, arg)()

        result = {}
        if isinstance(arg, dict):
            if self.axis != 0:  # pragma: no cover
                raise ValueError('Can only pass dict with axis=0')

            obj = self._obj_with_exclusions

            if self._column is not None:
                series_obj = obj[self._column]
                for fname, func in arg.iteritems():
                    colg = SeriesGroupBy(series_obj, column=self._column,
                                         grouper=self.grouper)
                    result[fname] = colg.aggregate(func)
            else:
                for col, func in arg.iteritems():
                    colg = SeriesGroupBy(obj[col], column=col,
                                         grouper=self.grouper)
                    result[col] = colg.aggregate(func)

            result = DataFrame(result)
        elif isinstance(arg, list):
            return self._aggregate_multiple_funcs(arg)
        else:
<<<<<<< HEAD
            if self.grouper.numkeys() > 1:
=======
            cyfunc = _intercept_cython(arg)
            if cyfunc and not args and not kwargs:
                return getattr(self, cyfunc)()

            if len(self.grouper.groupings) > 1:
>>>>>>> d4382cba
                return self._python_agg_general(arg, *args, **kwargs)
            else:
                result = self._aggregate_generic(arg, *args, **kwargs)

        if not self.as_index:
            if isinstance(result.index, MultiIndex):
                zipped = zip(result.index.levels, result.index.labels,
                             result.index.names)
                for i, (lev, lab, name) in enumerate(zipped):
                    result.insert(i, name, lev.values.take(lab))
                result = result.consolidate()
            else:
                values = result.index.values
                name = self.grouper.groupings[0].name
                result.insert(0, name, values)
            result.index = np.arange(len(result))

        return result

    def _aggregate_multiple_funcs(self, arg):
        from pandas.tools.merge import concat

        if self.axis != 0:
            raise NotImplementedError

        obj = self._obj_with_exclusions

        results = []
        keys = []
        for col in obj:
            try:
                colg = SeriesGroupBy(obj[col], column=col,
                                     grouper=self.grouper)
                results.append(colg.agg(arg))
                keys.append(col)
            except (TypeError, GroupByError):
                pass

        result = concat(results, keys=keys, axis=1)

        return result

    def _aggregate_generic(self, func, *args, **kwargs):
        assert(self.grouper.numkeys() == 1)

        axis = self.axis
        obj = self._obj_with_exclusions

        result = {}
        if axis == 0:
            try:
                for name in self.indices:
                    data = self.get_group(name, obj=obj)
                    result[name] = func(data, *args, **kwargs)
            except Exception:
                return self._aggregate_item_by_item(func, *args, **kwargs)
        else:
            for name in self.indices:
                try:
                    data = self.get_group(name, obj=obj)
                    result[name] = func(data, *args, **kwargs)
                except Exception:
                    wrapper = lambda x: func(x, *args, **kwargs)
                    result[name] = data.apply(wrapper, axis=axis)

        result_index = self.grouper.levels[0]

        if result:
            if axis == 0:
                result = DataFrame(result, index=obj.columns,
                                   columns=result_index).T
            else:
                result = DataFrame(result, index=obj.index,
                                   columns=result_index)
        else:
            result = DataFrame(result)

        return result

    def _aggregate_item_by_item(self, func, *args, **kwargs):
        # only for axis==0

        obj = self._obj_with_exclusions
        result = {}
        cannot_agg = []
        for item in obj:
            try:
                colg = SeriesGroupBy(obj[item], column=item,
                                     grouper=self.grouper)
                result[item] = colg.agg(func, *args, **kwargs)
            except (ValueError, TypeError):
                cannot_agg.append(item)
                continue

        result_columns = obj.columns
        if cannot_agg:
            result_columns = result_columns.drop(cannot_agg)

        return DataFrame(result, columns=result_columns)

    def _wrap_aggregated_output(self, output):
        agg_axis = 0 if self.axis == 1 else 1
        agg_labels = self._obj_with_exclusions._get_axis(agg_axis)

        if len(output) == len(agg_labels):
            output_keys = agg_labels
        else:
            output_keys = sorted(output)
            try:
                output_keys.sort()
            except Exception:  # pragma: no cover
                pass

            if isinstance(agg_labels, MultiIndex):
                output_keys = MultiIndex.from_tuples(output_keys,
                                                     names=agg_labels.names)

        if not self.as_index:
            result = DataFrame(output, columns=output_keys)
            group_levels = self.grouper.get_group_levels()
            zipped = zip(self.grouper.names, group_levels)

            for i, (name, labels) in enumerate(zipped):
                result.insert(i, name, labels)
            result = result.consolidate()
        else:
            index = self.grouper.result_index
            result = DataFrame(output, index=index, columns=output_keys)

        if self.axis == 1:
            result = result.T

        return result

    def _wrap_applied_output(self, keys, values, not_indexed_same=False):
        if len(keys) == 0:
            # XXX
            return DataFrame({})

        key_names = self.grouper.names

        if isinstance(values[0], DataFrame):
            return self._wrap_frames(keys, values,
                                     not_indexed_same=not_indexed_same)
        else:
            if len(self.grouper.groupings) > 1:
                key_index = MultiIndex.from_tuples(keys, names=key_names)
            else:
                ping = self.grouper.groupings[0]
                if len(keys) == ping.ngroups:
                    key_index = ping.group_index
                    key_index.name = key_names[0]

                    key_lookup = Index(keys)
                    indexer = key_lookup.get_indexer(key_index)

                    # reorder the values
                    values = [values[i] for i in indexer]
                else:
                    key_index = Index(keys, name=key_names[0])

            if isinstance(values[0], np.ndarray):
                if self.axis == 0:
                    stacked_values = np.vstack([np.asarray(x)
                                                for x in values])
                    columns = values[0].index
                    index = key_index
                else:
                    stacked_values = np.vstack([np.asarray(x)
                                                for x in values]).T
                    index = values[0].index
                    columns = key_index
                return DataFrame(stacked_values, index=index,
                                 columns=columns)
            else:
                return Series(values, index=key_index)

    def transform(self, func, *args, **kwargs):
        """
        Call function producing a like-indexed DataFrame on each group and
        return a DataFrame having the same indexes as the original object
        filled with the transformed values

        Parameters
        ----------
        f : function
            Function to apply to each subframe

        Note
        ----
        Each subframe is endowed the attribute 'name' in case you need to know
        which group you are working on.

        Example
        --------
        >>> grouped = df.groupby(lambda x: mapping[x])
        >>> grouped.transform(lambda x: (x - x.mean()) / x.std())
        """
        from pandas.tools.merge import concat

        applied = []

        obj = self._obj_with_exclusions
        for name, group in self:
            object.__setattr__(group, 'name', name)

            try:
                wrapper = lambda x: func(x, *args, **kwargs)
                res = group.apply(wrapper, axis=self.axis)
            except Exception: # pragma: no cover
                res = func(group, *args, **kwargs)

            # broadcasting
            if isinstance(res, Series):
                if res.index is obj.index:
                    group.T.values[:] = res
                else:
                    group.values[:] = res

                applied.append(group)
            else:
                applied.append(res)

        concat_index = obj.columns if self.axis == 0 else obj.index
        concatenated = concat(applied, join_axes=[concat_index],
                              axis=self.axis, verify_integrity=False)
        return concatenated.reindex_like(obj)

class PanelGroupBy(GroupBy):

    def aggregate(self, func, *args, **kwargs):
        """
        Aggregate using input function or dict of {column -> function}

        Parameters
        ----------
        arg : function or dict
            Function to use for aggregating groups. If a function, must either
            work when passed a Panel or when passed to Panel.apply. If
            pass a dict, the keys must be DataFrame column names

        Returns
        -------
        aggregated : Panel
        """
        return self._aggregate_generic(func, *args, **kwargs)

    def _aggregate_generic(self, func, *args, **kwargs):
        result = {}

        axis = self.axis

        obj = self._obj_with_exclusions

        for name in self.grouper:
            data = self.get_group(name, obj=obj)
            try:
                result[name] = func(data, *args, **kwargs)
            except Exception:
                wrapper = lambda x: func(x, *args, **kwargs)
                result[name] = data.apply(wrapper, axis=axis)

        result = Panel.fromDict(result, intersect=False)

        if axis > 0:
            result = result.swapaxes(0, axis)

        return result

class NDArrayGroupBy(GroupBy):
    pass

#----------------------------------------------------------------------
# Grouping generator for BlockManager

def generate_groups(data, group_index, ngroups, axis=0, factory=lambda x: x):
    """
    Parameters
    ----------
    data : BlockManager

    Returns
    -------
    generator
    """
    group_index = com._ensure_int32(group_index)

    indexer = lib.groupsort_indexer(group_index, ngroups)[0]
    group_index = group_index.take(indexer)

    if isinstance(data, BlockManager):
        # this is sort of wasteful but...
        sorted_axis = data.axes[axis].take(indexer)
        sorted_data = data.reindex_axis(sorted_axis, axis=axis)
    if isinstance(data, Series):
        sorted_axis = data.index.take(indexer)
        sorted_data = data.reindex(sorted_axis)
    elif isinstance(data, DataFrame):
        sorted_data = data.take(indexer, axis=axis)

    if isinstance(sorted_data, DataFrame):
        def _get_slice(slob):
            if axis == 0:
                return sorted_data[slob]
            else:
                return sorted_data.ix[:, slob]
    elif isinstance(sorted_data, BlockManager):
        def _get_slice(slob):
            return factory(sorted_data.get_slice(slob, axis=axis))
    elif isinstance(sorted_data, Series):
        def _get_slice(slob):
            return sorted_data._get_values(slob)
    else:  # pragma: no cover
        def _get_slice(slob):
            return sorted_data[slob]

    starts, ends = lib.generate_slices(group_index, ngroups)

    for i, (start, end) in enumerate(zip(starts, ends)):
        # Since I'm now compressing the group ids, it's now not "possible" to
        # produce empty slices because such groups would not be observed in the
        # data
        assert(start < end)
        yield i, _get_slice(slice(start, end))

def get_group_index(label_list, shape):
    """
    For the particular label_list, gets the offsets into the hypothetical list
    representing the totally ordered cartesian product of all possible label
    combinations.
    """
    if len(label_list) == 1:
        return label_list[0]

    n = len(label_list[0])
    group_index = np.zeros(n, dtype=np.int64)
    mask = np.zeros(n, dtype=bool)
    for i in xrange(len(shape)):
        stride = np.prod([x for x in shape[i+1:]], dtype=np.int64)
        group_index += com._ensure_int64(label_list[i]) * stride
        mask |= label_list[i] < 0

    np.putmask(group_index, mask, -1)
    return group_index

_INT64_MAX = np.iinfo(np.int64).max
def _int64_overflow_possible(shape):
    the_prod = 1L
    for x in shape:
        the_prod *= long(x)

    return the_prod >= _INT64_MAX

def decons_group_index(comp_labels, shape):
    # reconstruct labels
    label_list = []
    factor = 1
    y = 0
    x = comp_labels
    for i in reversed(xrange(len(shape))):
        labels = (x - y) % (factor * shape[i]) // factor
        np.putmask(labels, comp_labels < 0, -1)
        label_list.append(labels)
        y = labels * factor
        factor *= shape[i]
    return label_list[::-1]


def _indexer_from_factorized(labels, shape, compress=True):
    if _int64_overflow_possible(shape):
        indexer = np.lexsort(np.array(labels[::-1]))
        return indexer

    group_index = get_group_index(labels, shape)

    if compress:
        comp_ids, obs_ids = _compress_group_index(group_index)
        max_group = len(obs_ids)
    else:
        comp_ids = group_index
        max_group = np.prod(shape)

    indexer, _ = lib.groupsort_indexer(comp_ids.astype('i4'), max_group)

    return indexer


def _lexsort_indexer(keys):
    labels = []
    shape = []
    for key in keys:
        rizer = lib.Factorizer(len(key))

        if not key.dtype == np.object_:
            key = key.astype('O')

        ids, _ = rizer.factorize(key, sort=True)
        labels.append(ids)
        shape.append(len(rizer.uniques))
    return _indexer_from_factorized(labels, shape)

class _KeyMapper(object):
    """
    Ease my suffering. Map compressed group id -> key tuple
    """
    def __init__(self, comp_ids, ngroups, labels, levels):
        self.levels = levels
        self.labels = labels
        self.comp_ids = comp_ids.astype('i8')

        self.k = len(labels)
        self.tables = [lib.Int64HashTable(ngroups) for _ in range(self.k)]

        self._populate_tables()

    def _populate_tables(self):
        for labs, table in zip(self.labels, self.tables):
            table.map(self.comp_ids, labs.astype('i8'))

    def get_key(self, comp_id):
        return tuple(level[table.get_item(comp_id)]
                     for table, level in zip(self.tables, self.levels))

#----------------------------------------------------------------------
# sorting levels...cleverly?

def _compress_group_index(group_index, sort=True):
    """
    Group_index is offsets into cartesian product of all possible labels. This
    space can be huge, so this function compresses it, by computing offsets
    (comp_ids) into the list of unique labels (obs_group_ids).
    """

    uniques = []
    table = lib.Int64HashTable(len(group_index))

    group_index = com._ensure_int64(group_index)

    # note, group labels come out ascending (ie, 1,2,3 etc)
    comp_ids = table.get_labels_groupby(group_index, uniques)

    # these are the unique ones we observed, in the order we observed them
    obs_group_ids = np.array(uniques, dtype='i8')

    if sort and len(obs_group_ids) > 0:
        obs_group_ids, comp_ids = _reorder_by_uniques(obs_group_ids,
                                                      comp_ids)

    return comp_ids, obs_group_ids

def _reorder_by_uniques(uniques, labels):
    # sorter is index where elements ought to go
    sorter = uniques.argsort()

    # reverse_indexer is where elements came from
    reverse_indexer = np.empty(len(sorter), dtype='i4')
    reverse_indexer.put(sorter, np.arange(len(sorter)))

    mask = labels < 0

    # move labels to right locations (ie, unsort ascending labels)
    labels = reverse_indexer.take(labels)
    np.putmask(labels, mask, -1)

    # sort observed ids
    uniques = uniques.take(sorter)

    return uniques, labels

import __builtin__

_func_table = {
    __builtin__.sum : np.sum
}

_cython_table = {
    __builtin__.sum : 'sum',
    np.sum : 'sum',
    np.mean : 'mean',
    np.std : 'std',
    np.var : 'var'
}

def _intercept_function(func):
    return _func_table.get(func, func)

def _intercept_cython(func):
    return _cython_table.get(func)

def _groupby_indices(values):
    if values.dtype != np.object_:
        values = values.astype('O')
    return lib.groupby_indices(values)

def numpy_groupby(data, labels, axis=0):
    s = np.argsort(labels)
    keys, inv = np.unique(labels, return_inverse=True)
    i = inv.take(s)
    groups_at = np.where(i != np.concatenate(([-1], i[:-1])))[0]
    ordered_data = data.take(s, axis=axis)
    group_sums = np.add.reduceat(ordered_data, groups_at, axis=axis)

    return group_sums

#-----------------------------------------------------------------------
# Helper functions

def translate_grouping(how):
    if set(how) == set('ohlc'):
        return {'open'  : lambda arr: arr[0],
                'low'   : lambda arr: arr.min(),
                'high'  : lambda arr: arr.max(),
                'close' : lambda arr: arr[-1]}

    if how in 'last':
        def picker(arr):
            return arr[-1] if arr is not None and len(arr) else np.nan
        return picker

    raise ValueError("Unrecognized method: %s" % how)


from pandas.util import py3compat
import sys

def install_ipython_completers():  # pragma: no cover
    """Register the DataFrame type with IPython's tab completion machinery, so
    that it knows about accessing column names as attributes."""
    from IPython.utils.generics import complete_object

    @complete_object.when_type(DataFrameGroupBy)
    def complete_dataframe(obj, prev_completions):
        return prev_completions + [c for c in obj.obj.columns \
                    if isinstance(c, basestring) and py3compat.isidentifier(c)]


# Importing IPython brings in about 200 modules, so we want to avoid it unless
# we're in IPython (when those modules are loaded anyway).
if "IPython" in sys.modules:  # pragma: no cover
    try:
        install_ipython_completers()
    except Exception:
        pass

<|MERGE_RESOLUTION|>--- conflicted
+++ resolved
@@ -1101,15 +1101,11 @@
         if hasattr(func_or_funcs,'__iter__'):
             ret = self._aggregate_multiple_funcs(func_or_funcs)
         else:
-<<<<<<< HEAD
-            if self.grouper.numkeys() > 1:
-=======
             cyfunc = _intercept_cython(func_or_funcs)
             if cyfunc and not args and not kwargs:
                 return getattr(self, cyfunc)()
 
-            if len(self.grouper.groupings) > 1:
->>>>>>> d4382cba
+            if self.grouper.numkeys() > 1:
                 return self._python_agg_general(func_or_funcs, *args, **kwargs)
 
             try:
@@ -1368,15 +1364,11 @@
         elif isinstance(arg, list):
             return self._aggregate_multiple_funcs(arg)
         else:
-<<<<<<< HEAD
-            if self.grouper.numkeys() > 1:
-=======
             cyfunc = _intercept_cython(arg)
             if cyfunc and not args and not kwargs:
                 return getattr(self, cyfunc)()
 
-            if len(self.grouper.groupings) > 1:
->>>>>>> d4382cba
+            if self.grouper.numkeys() > 1:
                 return self._python_agg_general(arg, *args, **kwargs)
             else:
                 result = self._aggregate_generic(arg, *args, **kwargs)
