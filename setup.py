#!/usr/bin/env python

"""
Parts of this file were taken from the pyzmq project
(https://github.com/zeromq/pyzmq) which have been permitted for use under the
BSD license. Parts are from lxml (https://github.com/lxml/lxml)
"""

import os
import sys
import shutil
import warnings

try:
    BUILD_CACHE_DIR=None

    # uncomment to activate the build cache
    #BUILD_CACHE_DIR="/tmp/.pandas_build_cache/"

    if os.isdir(BUILD_CACHE_DIR):
        print("--------------------------------------------------------")
        print("BUILD CACHE ACTIVATED. be careful, this is experimental.")
        print("--------------------------------------------------------")
    else:
        BUILD_CACHE_DIR=None
except :
    pass

# may need to work around setuptools bug by providing a fake Pyrex
try:
    import Cython
    sys.path.insert(0, os.path.join(os.path.dirname(__file__), "fake_pyrex"))
except ImportError:
    pass

# try bootstrapping setuptools if it doesn't exist
try:
    import pkg_resources
    try:
        pkg_resources.require("setuptools>=0.6c5")
    except pkg_resources.VersionConflict:
        from ez_setup import use_setuptools
        use_setuptools(version="0.6c5")
    from setuptools import setup, Command
    _have_setuptools = True
except ImportError:
    # no setuptools installed
    from distutils.core import setup, Command
    _have_setuptools = False

setuptools_kwargs = {}
if sys.version_info[0] >= 3:

    setuptools_kwargs = {'use_2to3': True,
                         'zip_safe': False,
                         'install_requires': ['python-dateutil >= 2',
                                              'pytz',
                                              'numpy >= 1.4'],
                         'use_2to3_exclude_fixers': ['lib2to3.fixes.fix_next',
                                                    ],
                        }
    if not _have_setuptools:
        sys.exit("need setuptools/distribute for Py3k"
            "\n$ pip install distribute")

else:
    if sys.version_info[1] == 5:
        # dateutil >= 2.1 doesn't work on Python 2.5
        setuptools_kwargs = {
            'install_requires': ['python-dateutil < 2',
                                 'pytz',
                                 'numpy >= 1.6'],
            'zip_safe' : False,
        }
    else:
        setuptools_kwargs = {
            'install_requires': ['python-dateutil',
                                 'pytz',
                                 'numpy >= 1.6'],
            'zip_safe' : False,
        }
    if not _have_setuptools:
        try:
            import numpy
            import dateutil
            setuptools_kwargs = {}
        except ImportError:
            sys.exit("install requires: 'python-dateutil < 2','numpy'."
                     "  use pip or easy_install."
                     "\n   $ pip install 'python-dateutil < 2' 'numpy'")

try:
    import numpy as np
except ImportError:
    nonumpy_msg = ("# numpy needed to finish setup.  run:\n\n"
    "    $ pip install numpy  # or easy_install numpy\n")
    sys.exit(nonumpy_msg)

if np.__version__ < '1.6.1':
    msg = "pandas requires NumPy >= 1.6 due to datetime64 dependency"
    sys.exit(msg)

from distutils.extension import Extension
from distutils.command.build import build
from distutils.command.sdist import sdist
from distutils.command.build_ext import build_ext

try:
    from Cython.Distutils import build_ext
    #from Cython.Distutils import Extension # to get pyrex debugging symbols
    cython=True
except ImportError:
    cython=False

from os.path import splitext, basename, join as pjoin

DESCRIPTION = ("Powerful data structures for data analysis, time series,"
               "and statistics")
LONG_DESCRIPTION = """
**pandas** is a Python package providing fast, flexible, and expressive data
structures designed to make working with structured (tabular, multidimensional,
potentially heterogeneous) and time series data both easy and intuitive. It
aims to be the fundamental high-level building block for doing practical,
**real world** data analysis in Python. Additionally, it has the broader goal
of becoming **the most powerful and flexible open source data analysis /
manipulation tool available in any language**. It is already well on its way
toward this goal.

pandas is well suited for many different kinds of data:

  - Tabular data with heterogeneously-typed columns, as in an SQL table or
    Excel spreadsheet
  - Ordered and unordered (not necessarily fixed-frequency) time series data.
  - Arbitrary matrix data (homogeneously typed or heterogeneous) with row and
    column labels
  - Any other form of observational / statistical data sets. The data actually
    need not be labeled at all to be placed into a pandas data structure

The two primary data structures of pandas, Series (1-dimensional) and DataFrame
(2-dimensional), handle the vast majority of typical use cases in finance,
statistics, social science, and many areas of engineering. For R users,
DataFrame provides everything that R's ``data.frame`` provides and much
more. pandas is built on top of `NumPy <http://www.numpy.org>`__ and is
intended to integrate well within a scientific computing environment with many
other 3rd party libraries.

Here are just a few of the things that pandas does well:

  - Easy handling of **missing data** (represented as NaN) in floating point as
    well as non-floating point data
  - Size mutability: columns can be **inserted and deleted** from DataFrame and
    higher dimensional objects
  - Automatic and explicit **data alignment**: objects can be explicitly
    aligned to a set of labels, or the user can simply ignore the labels and
    let `Series`, `DataFrame`, etc. automatically align the data for you in
    computations
  - Powerful, flexible **group by** functionality to perform
    split-apply-combine operations on data sets, for both aggregating and
    transforming data
  - Make it **easy to convert** ragged, differently-indexed data in other
    Python and NumPy data structures into DataFrame objects
  - Intelligent label-based **slicing**, **fancy indexing**, and **subsetting**
    of large data sets
  - Intuitive **merging** and **joining** data sets
  - Flexible **reshaping** and pivoting of data sets
  - **Hierarchical** labeling of axes (possible to have multiple labels per
    tick)
  - Robust IO tools for loading data from **flat files** (CSV and delimited),
    Excel files, databases, and saving / loading data from the ultrafast **HDF5
    format**
  - **Time series**-specific functionality: date range generation and frequency
    conversion, moving window statistics, moving window linear regressions,
    date shifting and lagging, etc.

Many of these principles are here to address the shortcomings frequently
experienced using other languages / scientific research environments. For data
scientists, working with data is typically divided into multiple stages:
munging and cleaning data, analyzing / modeling it, then organizing the results
of the analysis into a form suitable for plotting or tabular display. pandas is
the ideal tool for all of these tasks.

Note
----
Windows binaries built against NumPy 1.6.1
"""

DISTNAME = 'pandas'
LICENSE = 'BSD'
AUTHOR = "The PyData Development Team"
EMAIL = "pydata@googlegroups.com"
URL = "http://pandas.pydata.org"
DOWNLOAD_URL = ''
CLASSIFIERS = [
    'Development Status :: 4 - Beta',
    'Environment :: Console',
    'Operating System :: OS Independent',
    'Intended Audience :: Science/Research',
    'Programming Language :: Python',
    'Programming Language :: Python :: 2',
    'Programming Language :: Python :: 3',
    'Programming Language :: Cython',
    'Topic :: Scientific/Engineering',
]

MAJOR = 0
MINOR = 9
MICRO = 1
ISRELEASED = False
VERSION = '%d.%d.%d' % (MAJOR, MINOR, MICRO)
QUALIFIER = ''

FULLVERSION = VERSION
if not ISRELEASED:
    FULLVERSION += '.dev'
    try:
        import subprocess
        try:
            pipe = subprocess.Popen(["git", "rev-parse", "--short", "HEAD"],
                                    stdout=subprocess.PIPE).stdout
        except OSError:
            # msysgit compatibility
            pipe = subprocess.Popen(["git.cmd", "rev-parse", "--short", "HEAD"],
                                    stdout=subprocess.PIPE).stdout
        rev = pipe.read().strip()
        # makes distutils blow up on Python 2.7
        if sys.version_info[0] >= 3:
            rev = rev.decode('ascii')

        FULLVERSION += "-%s" % rev
    except:
        warnings.warn("WARNING: Couldn't get git revision")
else:
    FULLVERSION += QUALIFIER

def write_version_py(filename=None):
    cnt = """\
version = '%s'
short_version = '%s'
"""
    if not filename:
        filename = os.path.join(os.path.dirname(__file__), 'pandas', 'version.py')

    a = open(filename, 'w')
    try:
        a.write(cnt % (FULLVERSION, VERSION))
    finally:
        a.close()

class CleanCommand(Command):
    """Custom distutils command to clean the .so and .pyc files."""

    user_options = [("all", "a", "") ]

    def initialize_options(self):
        self.all = True
        self._clean_me = []
        self._clean_trees = []
        self._clean_exclude = ['np_datetime.c',
                               'np_datetime_strings.c',
                               'period.c',
                               'parser.c',
                               'conversions.c',
                               'str_to.c']

        for root, dirs, files in list(os.walk('pandas')):
            for f in files:
                if f in self._clean_exclude:
                    continue
                if os.path.splitext(f)[-1] in ('.pyc', '.so', '.o',
                                               '.pyd', '.c', '.orig'):
                    self._clean_me.append(pjoin(root, f))
            for d in dirs:
                if d == '__pycache__':
                    self._clean_trees.append(pjoin(root, d))

        for d in ('build',):
            if os.path.exists(d):
                self._clean_trees.append(d)

    def finalize_options(self):
        pass

    def run(self):
        for clean_me in self._clean_me:
            try:
                os.unlink(clean_me)
            except Exception:
                pass
        for clean_tree in self._clean_trees:
            try:
                shutil.rmtree(clean_tree)
            except Exception:
                pass

class CheckSDist(sdist):
    """Custom sdist that ensures Cython has compiled all pyx files to c."""

    _pyxfiles = ['pandas/src/tseries.pyx'
                 'pandas/src/sparse.pyx']

    def initialize_options(self):
        sdist.initialize_options(self)

        '''
        self._pyxfiles = []
        for root, dirs, files in os.walk('pandas'):
            for f in files:
                if f.endswith('.pyx'):
                    self._pyxfiles.append(pjoin(root, f))
        '''

    def run(self):
        if 'cython' in cmdclass:
            self.run_command('cython')
        else:
            for pyxfile in self._pyxfiles:
                cfile = pyxfile[:-3]+'c'
                msg = "C-source file '%s' not found."%(cfile)+\
                " Run 'setup.py cython' before sdist."
                assert os.path.isfile(cfile), msg
        sdist.run(self)

class CheckingBuildExt(build_ext):
    """Subclass build_ext to get clearer report if Cython is necessary."""

    def check_cython_extensions(self, extensions):
        for ext in extensions:
          for src in ext.sources:
            if not os.path.exists(src):
                raise Exception("""Cython-generated file '%s' not found.
                Cython is required to compile pandas from a development branch.
                Please install Cython or download a release package of pandas.
                """ % src)

    def build_extensions(self):
        self.check_cython_extensions(self.extensions)
        self.check_extensions_list(self.extensions)

        for ext in self.extensions:
            self.build_extension(ext)

class CompilationCacheMixin(object):
    def __init__(self,*args,**kwds):
        cache_dir=kwds.pop("cache_dir",BUILD_CACHE_DIR)
        self.cache_dir=cache_dir
        if not os.path.isdir(cache_dir):
            raise Exception("Error: path to Cache directory [%s] is not a dir");

    def _copy_from_cache(self,hash,target):
        src=os.path.join(self.cache_dir,hash)
        if os.path.exists(src):
            #            print("Cache HIT: asked to copy file %s in %s"  % (src,os.path.abspath(target)))
            s="."
            for d in target.split(os.path.sep)[:-1]:
                s=os.path.join(s,d)
                if not os.path.exists(s):
                    os.mkdir(s)
            shutil.copyfile(src,target)

            return True

        return False

    def _put_to_cache(self,hash,src):
        target=os.path.join(self.cache_dir,hash)
        # print( "Cache miss: asked to copy file from %s to %s" % (src,target))
        s="."
        for d in target.split(os.path.sep)[:-1]:
            s=os.path.join(s,d)
            if not os.path.exists(s):
                os.mkdir(s)
        shutil.copyfile(src,target)

    def _hash_obj(self,obj):
        """
        you should override this method to provide a sensible
        implementation of hashing functions for your intended objects
        """
        try:
            return hash(obj)
        except:
            raise NotImplementedError("You must override this method")

    # this is missing in 2.5, mro will do the right thing
    def get_ext_fullpath(self, ext_name):
        """Returns the path of the filename for a given extension.

        The file is located in `build_lib` or directly in the package
        (inplace option).
        """
        import string
        # makes sure the extension name is only using dots
        all_dots = string.maketrans('/'+os.sep, '..')
        ext_name = ext_name.translate(all_dots)

        fullname = self.get_ext_fullname(ext_name)
        modpath = fullname.split('.')
        filename = self.get_ext_filename(ext_name)
        filename = os.path.split(filename)[-1]

        if not self.inplace:
            # no further work needed
            # returning :
            #   build_dir/package/path/filename
            filename = os.path.join(*modpath[:-1]+[filename])
            return os.path.join(self.build_lib, filename)

        # the inplace option requires to find the package directory
        # using the build_py command for that
        package = '.'.join(modpath[0:-1])
        build_py = self.get_finalized_command('build_py')
        package_dir = os.path.abspath(build_py.get_package_dir(package))

        # returning
        #   package_dir/filename
        return os.path.join(package_dir, filename)

class CompilationCacheExtMixin(CompilationCacheMixin):
    def __init__(self,*args,**kwds):
        CompilationCacheMixin.__init__(self,*args,**kwds)

    def _hash_file(self,fname):
        from hashlib import sha1
        try:
            hash=sha1()
            hash.update(self.build_lib.encode('utf-8'))
            try:
                if sys.version_info[0] >= 3:
                    import io
                    f=io.open(fname,"rb")
                else:
                    f=open(fname)

                first_line=f.readline()
                # ignore cython generation timestamp header
                if "Generated by Cython" not in first_line.decode('utf-8'):
                    hash.update(first_line)
                hash.update(f.read())
                return hash.hexdigest()

            except:
                raise
                return None
            finally:
                f.close()

        except IOError:
            return None

    def _hash_obj(self,ext):
        from hashlib import sha1

        sources = ext.sources
        if sources is None or \
          (not hasattr(sources,'__iter__') ) or \
          isinstance(sources,str) or \
          sys.version[0]==2 and isinstance(sources,unicode): #argh
            return False

        sources = list(sources) + ext.depends
        hash=sha1()
        try:
            for fname in sources:
                fhash=self._hash_file(fname)
                if fhash:
                    hash.update(fhash.encode('utf-8'))
        except:
            return None

        return hash.hexdigest()

class CachingBuildExt(build_ext,CompilationCacheExtMixin):
    def __init__(self,*args,**kwds):
        CompilationCacheExtMixin.__init__(self,*args,**kwds)
        kwds.pop("cache_dir",None)
        build_ext.__init__(self,*args,**kwds)

    def build_extension(self, ext,*args,**kwds):
        ext_path = self.get_ext_fullpath(ext.name)
        build_path = os.path.join(self.build_lib,os.path.basename(ext_path))

        hash=self._hash_obj(ext)
        if  hash and self._copy_from_cache(hash,ext_path):
            return

        build_ext.build_extension(self,ext,*args,**kwds)

        hash=self._hash_obj(ext)
        if os.path.exists(build_path):
            self._put_to_cache(hash,build_path) # build_ext
        if os.path.exists(ext_path):
            self._put_to_cache(hash,ext_path) # develop


    def cython_sources(self, sources, extension):
        import re
        cplus = self.cython_cplus or getattr(extension, 'cython_cplus', 0) or \
                (extension.language and extension.language.lower() == 'c++')
        target_ext = '.c'
        if cplus:
            target_ext = '.cpp'

        for i,s in enumerate(sources):
            if not re.search("\.(pyx|pxi|pxd)$",s):
                continue
            ext_dir=os.path.dirname(s)
            ext_basename=re.sub("\.[^\.]+$","",os.path.basename(s))
            ext_basename +=  target_ext
            target= os.path.join(ext_dir,ext_basename)
            hash=self._hash_file(s)
            sources[i]=target
            if hash and self._copy_from_cache(hash,target):
                continue
            build_ext.cython_sources(self,[s],extension)
            self._put_to_cache(hash,target)

        return sources

class CythonCommand(build_ext):
    """Custom distutils command subclassed from Cython.Distutils.build_ext
    to compile pyx->c, and stop there. All this does is override the
    C-compile method build_extension() with a no-op."""
    def build_extension(self, ext):
        pass

class DummyBuildSrc(Command):
    """ numpy's build_src command interferes with Cython's build_ext.
    """
    user_options = []
    def initialize_options(self):
        self.py_modules_dict = {}
    def finalize_options(self):
        pass
    def run(self):
        pass

cmdclass = {'clean': CleanCommand,
            'build': build}
if cython:
    suffix = '.pyx'
    cmdclass['build_ext'] = build_ext
    if BUILD_CACHE_DIR: # use the cache
        cmdclass['build_ext'] = CachingBuildExt
else:

    suffix = '.c'
    cmdclass['build_src'] = DummyBuildSrc

    cmdclass['cython'] = CythonCommand
    cmdclass['build_ext'] =  build_ext
    cmdclass['sdist'] =  CheckSDist

tseries_depends = ['reindex', 'groupby', 'skiplist', 'moments',
                   'reduce', 'stats', 'datetime',
                   'hashtable', 'inference', 'properties', 'join', 'engines']

plib_depends = ['plib']

def srcpath(name=None, suffix='.pyx', subdir='src'):
    return pjoin('pandas', subdir, name+suffix)

if suffix == '.pyx':
    tseries_depends = [srcpath(f, suffix='.pyx')
                       for f in tseries_depends]
    tseries_depends.append('pandas/src/util.pxd')
    plib_depends = [srcpath(f, suffix='.pyx')
                    for f in plib_depends]
    plib_depends.append('pandas/src/util.pxd')
else:
    tseries_depends = []
    plib_depends = []

common_include = [np.get_include(), 'pandas/src/klib']

algos_ext = Extension('pandas._algos',
                      sources=[srcpath('generated', suffix=suffix)],
<<<<<<< HEAD
                      include_dirs=common_include,
                      )
=======
                      include_dirs=[np.get_include()])
>>>>>>> 3de54aef

lib_depends = tseries_depends + ['pandas/src/numpy_helper.h',
                                 'pandas/src/datetime/np_datetime.h',
                                 'pandas/src/datetime/np_datetime_strings.h']

# some linux distros require it
libraries = ['m'] if 'win32' not in sys.platform else []

lib_ext = Extension('pandas.lib',
                    depends=lib_depends,
                    sources=[srcpath('tseries', suffix=suffix),
                             'pandas/src/datetime/np_datetime.c',
                             'pandas/src/datetime/np_datetime_strings.c'],
<<<<<<< HEAD
                    include_dirs=common_include,
=======
                    include_dirs=[np.get_include()],
                    libraries=libraries,
>>>>>>> 3de54aef
                    # pyrex_gdb=True,
                    # extra_compile_args=['-Wconversion']
                    )

sparse_ext = Extension('pandas._sparse',
                       sources=[srcpath('sparse', suffix=suffix)],
                       include_dirs=[np.get_include()],
                       libraries=libraries)

period_ext = Extension('pandas._period',
                       depends=plib_depends + ['pandas/src/numpy_helper.h',
                                               'pandas/src/period.h'],
                       sources=[srcpath('plib', suffix=suffix),
                                'pandas/src/datetime/np_datetime.c',
                                'pandas/src/period.c'],
                       include_dirs=[np.get_include()])

parser_ext = Extension('pandas._parser',
                       depends=['pandas/src/parser/parser.h',
                                'pandas/src/numpy_helper.h'],
                       sources=[srcpath('parser', suffix=suffix),
                                'pandas/src/parser/parser.c',
                                'pandas/src/parser/conversions.c',
                                'pandas/src/parser/str_to.c',
                                ],
                       include_dirs=common_include)

sandbox_ext = Extension('pandas._sandbox',
                        sources=[srcpath('sandbox', suffix=suffix)],
                        include_dirs=common_include)

cppsandbox_ext = Extension('pandas._cppsandbox',
                           language='c++',
                           sources=[srcpath('cppsandbox', suffix=suffix)],
                           include_dirs=[np.get_include()])

extensions = [algos_ext,
              lib_ext,
              period_ext,
              sparse_ext,
              parser_ext]

if not ISRELEASED:
    extensions.extend([sandbox_ext])

if suffix == '.pyx' and 'setuptools' in sys.modules:
    # undo dumb setuptools bug clobbering .pyx sources back to .c
    for ext in extensions:
        if ext.sources[0].endswith('.c'):
            root, _ = os.path.splitext(ext.sources[0])
            ext.sources[0] = root + suffix


if _have_setuptools:
    setuptools_kwargs["test_suite"] = "nose.collector"

write_version_py()
setup(name=DISTNAME,
      version=FULLVERSION,
      maintainer=AUTHOR,
      packages=['pandas',
                'pandas.compat',
                'pandas.core',
                'pandas.io',
                'pandas.rpy',
                'pandas.sandbox',
                'pandas.sparse',
                'pandas.sparse.tests',
                'pandas.stats',
                'pandas.util',
                'pandas.tests',
                'pandas.tools',
                'pandas.tools.tests',
                'pandas.tseries',
                'pandas.tseries.tests',
                'pandas.io.tests',
                'pandas.stats.tests',
                ],
      package_data={'pandas.io' : ['tests/*.h5',
                                   'tests/*.csv',
                                   'tests/*.xls',
                                   'tests/*.xlsx',
                                   'tests/*.table'],
                    'pandas.tests' : ['data/*.pickle',
                                      'data/*.csv'],
                    'pandas.tseries.tests' : ['data/*.pickle',
                                              'data/*.csv']
                   },
      ext_modules=extensions,
      maintainer_email=EMAIL,
      description=DESCRIPTION,
      license=LICENSE,
      cmdclass = cmdclass,
      url=URL,
      download_url=DOWNLOAD_URL,
      long_description=LONG_DESCRIPTION,
      classifiers=CLASSIFIERS,
      platforms='any',
      **setuptools_kwargs)<|MERGE_RESOLUTION|>--- conflicted
+++ resolved
@@ -574,12 +574,8 @@
 
 algos_ext = Extension('pandas._algos',
                       sources=[srcpath('generated', suffix=suffix)],
-<<<<<<< HEAD
                       include_dirs=common_include,
                       )
-=======
-                      include_dirs=[np.get_include()])
->>>>>>> 3de54aef
 
 lib_depends = tseries_depends + ['pandas/src/numpy_helper.h',
                                  'pandas/src/datetime/np_datetime.h',
@@ -593,12 +589,7 @@
                     sources=[srcpath('tseries', suffix=suffix),
                              'pandas/src/datetime/np_datetime.c',
                              'pandas/src/datetime/np_datetime_strings.c'],
-<<<<<<< HEAD
                     include_dirs=common_include,
-=======
-                    include_dirs=[np.get_include()],
-                    libraries=libraries,
->>>>>>> 3de54aef
                     # pyrex_gdb=True,
                     # extra_compile_args=['-Wconversion']
                     )
