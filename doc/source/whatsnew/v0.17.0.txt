.. _whatsnew_0170:

v0.17.0 (???)
-------------

This is a major release from 0.16.2 and includes a small number of API changes, several new features,
enhancements, and performance improvements along with a large number of bug fixes. We recommend that all
users upgrade to this version.

.. warning::

   pandas >= 0.17.0 will no longer support compatibility with Python version 3.2 (:issue:`9118`)

Highlights include:

- Release the Global Interpreter Lock (GIL) on some cython operations, see :ref:`here <whatsnew_0170.gil>`
- The default for ``to_datetime`` will now be to ``raise`` when presented with unparseable formats,
  previously this would return the original input, see :ref:`here <whatsnew_0170.api_breaking.to_datetime>`
- The default for ``dropna`` in ``HDFStore`` has changed to ``False``, to store by default all rows even
  if they are all ``NaN``, see :ref:`here <whatsnew_0170.api_breaking.hdf_dropna>`
- Support for ``Series.dt.strftime`` to generate formatted strings for datetime-likes, see :ref:`here <whatsnew_0170.strftime>`
- Development installed versions of pandas will now have ``PEP440`` compliant version strings (:issue:`9518`)
- Support for reading SAS xport files, see :ref:`here <whatsnew_0170.enhancements.sas_xport>`

Check the :ref:`API Changes <whatsnew_0170.api>` and :ref:`deprecations <whatsnew_0170.deprecations>` before updating.

.. contents:: What's new in v0.17.0
    :local:
    :backlinks: none

.. _whatsnew_0170.enhancements:

New features
~~~~~~~~~~~~

- ``DataFrame`` has the ``nlargest`` and ``nsmallest`` methods (:issue:`10393`)
- SQL io functions now accept a SQLAlchemy connectable. (:issue:`7877`)
- Enable writing complex values to HDF stores when using table format (:issue:`10447`)
- Enable reading gzip compressed files via URL, either by explicitly setting the compression parameter or by inferring from the presence of the HTTP Content-Encoding header in the response (:issue:`8685`)

.. _whatsnew_0170.gil:

Releasing the GIL
^^^^^^^^^^^^^^^^^

We are releasing the global-interpreter-lock (GIL) on some cython operations.
This will allow other threads to run simultaneously during computation, potentially allowing performance improvements
from multi-threading. Notably ``groupby`` and some indexing operations are a benefit from this. (:issue:`8882`)

For example the groupby expression in the following code will have the GIL released during the factorization step, e.g. ``df.groupby('key')``
as well as the ``.sum()`` operation.

.. code-block:: python

   N = 1e6
   df = DataFrame({'key' : np.random.randint(0,ngroups,size=N),
                   'data' : np.random.randn(N) })
   df.groupby('key')['data'].sum()

Releasing of the GIL could benefit an application that uses threads for user interactions (e.g. QT_), or performaning multi-threaded computations. A nice example of a library that can handle these types of computation-in-parallel is the dask_ library.

.. _dask: https://dask.readthedocs.org/en/latest/
.. _QT: https://wiki.python.org/moin/PyQt

.. _whatsnew_0170.strftime:

Support strftime for Datetimelikes
^^^^^^^^^^^^^^^^^^^^^^^^^^^^^^^^^^

We are now supporting a ``Series.dt.strftime`` method for datetime-likes to generate a formatted string (:issue:`10110`). Examples:

  .. ipython:: python

     # DatetimeIndex
     s = pd.Series(pd.date_range('20130101', periods=4))
     s
     s.dt.strftime('%Y/%m/%d')

  .. ipython:: python

     # PeriodIndex
     s = pd.Series(pd.period_range('20130101', periods=4))
     s
     s.dt.strftime('%Y/%m/%d')

The string format is as the python standard library and details can be found `here <https://docs.python.org/2/library/datetime.html#strftime-and-strptime-behavior>`_

.. _whatsnew_0170.enhancements.sas_xport:

Support for SAS XPORT files
^^^^^^^^^^^^^^^^^^^^^^^^^^^

:meth:`~pandas.io.read_sas` provides support for reading *SAS XPORT* format files. (:issue:`4052`).

.. code-block:: python

    df = pd.read_sas('sas_xport.xpt')

It is also possible to obtain an iterator and read an XPORT file
incrementally.

.. code-block:: python

    for df in pd.read_sas('sas_xport.xpt', chunksize=10000)
        do_something(df)

See the :ref:`docs <io.sas>` for more details.

.. _whatsnew_0170.enhancements.other:

Other enhancements
^^^^^^^^^^^^^^^^^^

- `read_sql` and `to_sql` can accept database URI as con parameter (:issue:`10214`)

- Enable `read_hdf` to be used without specifying a key when the HDF file contains a single dataset (:issue:`10443`)

- Added functionality to use the ``base`` argument when resampling a ``TimeDeltaIndex`` (:issue:`10530`)

- ``DatetimeIndex`` can be instantiated using strings contains ``NaT`` (:issue:`7599`)
- The string parsing of ``to_datetime``, ``Timestamp`` and ``DatetimeIndex`` has been made consistent. (:issue:`7599`)

  Prior to v0.17.0, ``Timestamp`` and ``to_datetime`` may parse year-only datetime-string incorrectly using today's date, otherwise ``DatetimeIndex``
  uses the beginning of the year. ``Timestamp`` and ``to_datetime`` may raise ``ValueError`` in some types of datetime-string which ``DatetimeIndex``
  can parse, such as a quarterly string.

  Previous Behavior

  .. code-block:: python

     In [1]: Timestamp('2012Q2')
     Traceback
        ...
     ValueError: Unable to parse 2012Q2

     # Results in today's date.
     In [2]: Timestamp('2014')
     Out [2]: 2014-08-12 00:00:00

  v0.17.0 can parse them as below. It works on ``DatetimeIndex`` also.

  New Behaviour

  .. ipython:: python

     Timestamp('2012Q2')
     Timestamp('2014')
     DatetimeIndex(['2012Q2', '2014'])

  .. note:: If you want to perform calculations based on today's date, use ``Timestamp.now()`` and ``pandas.tseries.offsets``.

  .. ipython:: python

     import pandas.tseries.offsets as offsets
     Timestamp.now()
     Timestamp.now() + offsets.DateOffset(years=1)

- ``to_datetime`` can now accept ``yearfirst`` keyword (:issue:`7599`)

- ``pandas.tseries.offsets`` larger than the ``Day`` offset can now be used with with ``Series`` for addition/subtraction (:issue:`10699`).  See the :ref:`Documentation <timeseries.offsetseries>` for more details.

- ``.as_blocks`` will now take a ``copy`` optional argument to return a copy of the data, default is to copy (no change in behavior from prior versions), (:issue:`9607`)

- ``regex`` argument to ``DataFrame.filter`` now handles numeric column names instead of raising ``ValueError`` (:issue:`10384`).
- ``pd.read_stata`` will now read Stata 118 type files. (:issue:`9882`)

- ``pd.merge`` will now allow duplicate column names if they are not merged upon (:issue:`10639`).

- ``pd.pivot`` will now allow passing index as ``None`` (:issue:`3962`).

- ``read_sql_table`` will now allow reading from views (:issue:`10750`).

- ``drop_duplicates`` and ``duplicated`` now accept ``keep`` keyword to target first, last, and all duplicates. ``take_last`` keyword is deprecated, see :ref:`deprecations <whatsnew_0170.deprecations>` (:issue:`6511`, :issue:`8505`)

.. ipython :: python

   s = pd.Series(['A', 'B', 'C', 'A', 'B', 'D'])
   s.drop_duplicates()
   s.drop_duplicates(keep='last')
   s.drop_duplicates(keep=False)


.. _whatsnew_0170.api:

.. _whatsnew_0170.api_breaking:

Backwards incompatible API changes
~~~~~~~~~~~~~~~~~~~~~~~~~~~~~~~~~~

.. _whatsnew_0170.api_breaking.to_datetime:

Changes to to_datetime and to_timedelta
^^^^^^^^^^^^^^^^^^^^^^^^^^^^^^^^^^^^^^^

The default for ``pd.to_datetime`` error handling has changed to ``errors='raise'``. In prior versions it was ``errors='ignore'``.
Furthermore, the ``coerce`` argument has been deprecated in favor of ``errors='coerce'``. This means that invalid parsing will raise rather that return the original
input as in previous versions. (:issue:`10636`)

Previous Behavior:

.. code-block:: python

   In [2]: pd.to_datetime(['2009-07-31', 'asd'])
   Out[2]: array(['2009-07-31', 'asd'], dtype=object)

New Behavior:

.. code-block:: python

   In [3]: pd.to_datetime(['2009-07-31', 'asd'])
   ValueError: Unknown string format

.. ipython:: python

Of course you can coerce this as well.

.. ipython:: python

   to_datetime(['2009-07-31', 'asd'], errors='coerce')

To keep the previous behaviour, you can use ``errors='ignore'``:

.. ipython:: python

   to_datetime(['2009-07-31', 'asd'], errors='ignore')

Furthermore, ``pd.to_timedelta`` has gained a similar API, of ``errors='raise'|'ignore'|'coerce'``, and the ``coerce`` keyword
has been deprecated in favor of ``errors='coerce'``.

.. _whatsnew_0170.api_breaking.convert_objects:

Changes to convert_objects
^^^^^^^^^^^^^^^^^^^^^^^^^^

``DataFrame.convert_objects`` keyword arguments have been shortened. (:issue:`10265`)

  =====================   =============
  Old                     New
  =====================   =============
  ``convert_dates``       ``datetime``
  ``convert_numeric``     ``numeric``
  ``convert_timedelta``   ``timedelta``
  =====================   =============

Coercing types with ``DataFrame.convert_objects`` is now implemented using the
keyword argument ``coerce=True``.  Previously types were coerced by setting a
keyword argument to ``'coerce'`` instead of ``True``, as in ``convert_dates='coerce'``.

.. ipython:: python

   df = pd.DataFrame({'i': ['1','2'],
                      'f': ['apple', '4.2'],
                      's': ['apple','banana']})
   df

The old usage of ``DataFrame.convert_objects`` used `'coerce'` along with the
type.

.. code-block:: python

   In [2]: df.convert_objects(convert_numeric='coerce')

Now the ``coerce`` keyword must be explicitly used.

.. ipython:: python

   df.convert_objects(numeric=True, coerce=True)

In earlier versions of pandas, ``DataFrame.convert_objects`` would not coerce
numeric types when there were no values convertible to a numeric type. This returns
the original DataFrame with no conversion. This change alters
this behavior so that converts all non-number-like strings to ``NaN``.

.. code-block:: python

   In [1]: df = pd.DataFrame({'s': ['a','b']})
   In [2]: df.convert_objects(convert_numeric='coerce')
   Out[2]:
          s
       0  a
       1  b

.. ipython:: python

   pd.DataFrame({'s': ['a','b']})
   df.convert_objects(numeric=True, coerce=True)

In earlier versions of pandas, the default behavior was to try and convert
datetimes and timestamps. The new default is for ``DataFrame.convert_objects``
to do nothing, and so it is necessary to pass at least one conversion target
in the method call.

Changes to Index Comparisons
^^^^^^^^^^^^^^^^^^^^^^^^^^^^

Operator equal on Index should behavior similarly to Series (:issue:`9947`, :issue:`10637`)

Starting in v0.17.0, comparing ``Index`` objects of different lengths will raise
a ``ValueError``. This is to be consistent with the behavior of ``Series``.

Previous behavior:

.. code-block:: python

   In [2]: pd.Index([1, 2, 3]) == pd.Index([1, 4, 5])
   Out[2]: array([ True, False, False], dtype=bool)

   In [3]: pd.Index([1, 2, 3]) == pd.Index([2])
   Out[3]: array([False,  True, False], dtype=bool)

   In [4]: pd.Index([1, 2, 3]) == pd.Index([1, 2])
   Out[4]: False

   In [5]: pd.Series([1, 2, 3]) == pd.Series([1, 4, 5])
   Out[5]:
   0     True
   1    False
   2    False
   dtype: bool

   In [6]: pd.Series([1, 2, 3]) == pd.Series([2])
   ValueError: Series lengths must match to compare

   In [7]: pd.Series([1, 2, 3]) == pd.Series([1, 2])
   ValueError: Series lengths must match to compare

New behavior:

.. code-block:: python

   In [8]: pd.Index([1, 2, 3]) == pd.Index([1, 4, 5])
   Out[8]: array([ True, False, False], dtype=bool)

   In [9]: pd.Index([1, 2, 3]) == pd.Index([2])
   ValueError: Lengths must match to compare

   In [10]: pd.Index([1, 2, 3]) == pd.Index([1, 2])
   ValueError: Lengths must match to compare

   In [11]: pd.Series([1, 2, 3]) == pd.Series([1, 4, 5])
   Out[11]:
   0     True
   1    False
   2    False
   dtype: bool

   In [12]: pd.Series([1, 2, 3]) == pd.Series([2])
   ValueError: Series lengths must match to compare

   In [13]: pd.Series([1, 2, 3]) == pd.Series([1, 2])
   ValueError: Series lengths must match to compare

Note that this is different from the ``numpy`` behavior where a comparison can
be broadcast:

.. ipython:: python

   np.array([1, 2, 3]) == np.array([1])

or it can return False if broadcasting can not be done:

.. ipython:: python

   np.array([1, 2, 3]) == np.array([1, 2])

Changes to Boolean Comparisons vs. None
^^^^^^^^^^^^^^^^^^^^^^^^^^^^^^^^^^^^^^^

Boolean comparisons of a ``Series`` vs ``None`` will now be equivalent to comparing with ``np.nan``, rather than raise ``TypeError``. xref (:issue:`1079`).

.. ipython:: python

   s = Series(range(3))
   s.iloc[1] = None
   s

Previous behavior:

.. code-block:: python

   In [5]: s==None
   TypeError: Could not compare <type 'NoneType'> type with Series

New behavior:

.. ipython:: python

   s==None

Usually you simply want to know which values are null.

.. ipython:: python

   s.isnull()

.. warning::

   You generally will want to use ``isnull/notnull`` for these types of comparisons, as ``isnull/notnull`` tells you which elements are null. One has to be
   mindful that ``nan's`` don't compare equal, but ``None's`` do. Note that Pandas/numpy uses the fact that ``np.nan != np.nan``, and treats ``None`` like ``np.nan``.

   .. ipython:: python

      None == None
      np.nan == np.nan

.. _whatsnew_0170.api_breaking.hdf_dropna:

HDFStore dropna behavior
^^^^^^^^^^^^^^^^^^^^^^^^

The default behavior for HDFStore write functions with ``format='table'`` is now to keep rows that are all missing. Previously, the behavior was to drop rows that were all missing save the index. The previous behavior can be replicated using the ``dropna=True`` option. (:issue:`9382`)

Previously:

.. ipython:: python

   df_with_missing = pd.DataFrame({'col1':[0, np.nan, 2],
                                   'col2':[1, np.nan, np.nan]})

   df_with_missing


.. code-block:: python

   In [28]:
   df_with_missing.to_hdf('file.h5', 'df_with_missing', format='table', mode='w')

   pd.read_hdf('file.h5', 'df_with_missing')

   Out [28]:
         col1  col2
     0     0     1
     2     2   NaN


New behavior:

.. ipython:: python
   :suppress:

   import os

.. ipython:: python

   df_with_missing.to_hdf('file.h5', 'df_with_missing', format = 'table', mode='w')

   pd.read_hdf('file.h5', 'df_with_missing')

.. ipython:: python
   :suppress:

   os.remove('file.h5')

See :ref:`documentation <io.hdf5>` for more details.

Changes to ``display.precision`` option
^^^^^^^^^^^^^^^^^^^^^^^^^^^^^^^^^^^^^^^

The ``display.precision`` option has been clarified to refer to decimal places (:issue:`10451`).

Earlier versions of pandas would format floating point numbers to have one less decimal place than the value in
``display.precision``.

.. code-block:: python

  In [1]: pd.set_option('display.precision', 2)

  In [2]: pd.DataFrame({'x': [123.456789]})
  Out[2]:
         x
  0  123.5

If interpreting precision as "significant figures" this did work for scientific notation but that same interpretation
did not work for values with standard formatting. It was also out of step with how numpy handles formatting.

Going forward the value of ``display.precision`` will directly control the number of places after the decimal, for
regular formatting as well as scientific notation, similar to how numpy's ``precision`` print option works.

.. ipython:: python

  pd.set_option('display.precision', 2)
  pd.DataFrame({'x': [123.456789]})

To preserve output behavior with prior versions the default value of ``display.precision`` has been reduced to ``6``
from ``7``.

.. ipython:: python
  :suppress:

  pd.set_option('display.precision', 6)


.. _whatsnew_0170.api_breaking.other:

Other API Changes
^^^^^^^^^^^^^^^^^

- Line and kde plot with ``subplots=True`` now uses default colors, not all black. Specify ``color='k'`` to draw all lines in black (:issue:`9894`)
- Calling the ``.value_counts`` method on a Series with ``categorical`` dtype now returns a Series with a ``CategoricalIndex`` (:issue:`10704`)
- Enable writing Excel files in :ref:`memory <_io.excel_writing_buffer>` using StringIO/BytesIO (:issue:`7074`)
- Enable serialization of lists and dicts to strings in ExcelWriter (:issue:`8188`)
- Allow passing `kwargs` to the interpolation methods (:issue:`10378`).
- Serialize metadata properties of subclasses of pandas objects (:issue:`10553`).
- ``Categorical.unique`` now returns new ``Categorical`` which ``categories`` and ``codes`` are unique, rather than returning ``np.array`` (:issue:`10508`)

   - unordered category: values and categories are sorted by appearance order.
   - ordered category: values are sorted by appearance order, categories keeps existing order.

   .. ipython :: python

      cat = pd.Categorical(['C', 'A', 'B', 'C'], categories=['A', 'B', 'C'], ordered=True)
      cat
      cat.unique()

      cat = pd.Categorical(['C', 'A', 'B', 'C'], categories=['A', 'B', 'C'])
      cat
      cat.unique()

- ``groupby`` using ``Categorical`` follows the same rule as ``Categorical.unique`` described above  (:issue:`10508`)
- ``NaT``'s methods now either raise ``ValueError``, or return ``np.nan`` or ``NaT`` (:issue:`9513`)

   ===============================     ===============================================================
   Behavior                            Methods
   ===============================     ===============================================================
   ``return np.nan``                   ``weekday``, ``isoweekday``
   ``return NaT``                      ``date``, ``now``, ``replace``, ``to_datetime``, ``today``
   ``return np.datetime64('NaT')``     ``to_datetime64`` (unchanged)
   ``raise ValueError``                All other public methods (names not beginning with underscores)
   ===============================     ===============================================================

- Improved error message when concatenating an empty iterable of dataframes (:issue:`9157`)

.. _whatsnew_0170.deprecations:

Deprecations
^^^^^^^^^^^^

.. note:: These indexing function have been deprecated in the documentation since 0.11.0.

- For ``Series`` the following indexing functions are deprecated (:issue:`10177`).

  =====================  =================================
  Deprecated Function    Replacement
  =====================  =================================
  ``.irow(i)``           ``.iloc[i]`` or ``.iat[i]``
  ``.iget(i)``           ``.iloc[i]``
  ``.iget_value(i)``     ``.iloc[i]`` or ``.iat[i]``
  =====================  =================================

- For ``DataFrame`` the following indexing functions are deprecated (:issue:`10177`).

  =====================  =================================
  Deprecated Function    Replacement
  =====================  =================================
  ``.irow(i)``           ``.iloc[i]``
  ``.iget_value(i, j)``  ``.iloc[i, j]`` or ``.iat[i, j]``
  ``.icol(j)``           ``.iloc[:, j]``
  =====================  =================================

- ``Categorical.name`` was deprecated to make ``Categorical`` more ``numpy.ndarray`` like. Use ``Series(cat, name="whatever")`` instead (:issue:`10482`).
- ``drop_duplicates`` and ``duplicated``'s ``take_last`` keyword was deprecated in favor of ``keep``. (:issue:`6511`, :issue:`8505`)
- ``DataFrame.combineAdd`` and ``DataFrame.combineMult`` are deprecated. They
  can easily be replaced by using the ``add`` and ``mul`` methods:
  ``DataFrame.add(other, fill_value=0)`` and ``DataFrame.mul(other, fill_value=1.)``
  (:issue:`10735`).

.. _whatsnew_0170.prior_deprecations:

Removal of prior version deprecations/changes
^^^^^^^^^^^^^^^^^^^^^^^^^^^^^^^^^^^^^^^^^^^^^

- Remove use of some deprecated numpy comparison operations, mainly in tests. (:issue:`10569`)


.. _whatsnew_0170.performance:

Performance Improvements
~~~~~~~~~~~~~~~~~~~~~~~~
- Added vbench benchmarks for alternative ExcelWriter engines and reading Excel files (:issue:`7171`)

- 4x improvement in ``timedelta`` string parsing (:issue:`6755`, :issue:`10426`)
- 8x improvement in ``timedelta64`` and ``datetime64`` ops (:issue:`6755`)
- Significantly improved performance of indexing ``MultiIndex`` with slicers (:issue:`10287`)
- 8x improvement in ``iloc`` using list-like input (:issue:`10791`)
- Improved performance of ``Series.isin`` for datetimelike/integer Series (:issue:`10287`)
- 20x improvement in ``concat`` of Categoricals when categories are identical (:issue:`10587`)
- Improved performance of ``to_datetime`` when specified format string is ISO8601 (:issue:`10178`)


.. _whatsnew_0170.bug_fixes:

Bug Fixes
~~~~~~~~~


- Bug in ``DataFrame.to_html(index=False)`` renders unnecessary ``name`` row (:issue:`10344`)
- Bug in ``DataFrame.apply`` when function returns categorical series. (:issue:`9573`)
- Bug in ``to_datetime`` with invalid dates and formats supplied (:issue:`10154`)
- Bug in ``Index.drop_duplicates`` dropping name(s) (:issue:`10115`)
- Bug in ``pd.Series`` when setting a value on an empty ``Series`` whose index has a frequency. (:issue:`10193`)
- Bug in ``DataFrame.plot`` raises ``ValueError`` when color name is specified by multiple characters (:issue:`10387`)
- Bug in ``Index`` construction with a mixed list of tuples (:issue:`10697`)
- Bug in ``DataFrame.reset_index`` when index contains `NaT`. (:issue:`10388`)
- Bug in ``ExcelReader`` when worksheet is empty (:issue:`6403`)
- Bug in ``Table.select_column`` where name is not preserved (:issue:`10392`)
- Bug in ``offsets.generate_range`` where ``start`` and ``end`` have finer precision than ``offset`` (:issue:`9907`)
- Bug in ``pd.rolling_*`` where ``Series.name`` would be lost in the output (:issue:`10565`)
- Bug in ``stack`` when index or columns are not unique. (:issue:`10417`)




- Bug in ``DataFrame.interpolate`` with ``axis=1`` and ``inplace=True`` (:issue:`10395`)
- Bug in ``io.sql.get_schema`` when specifying multiple columns as primary
  key (:issue:`10385`).

- Bug in ``groupby(sort=False)`` with datetime-like ``Categorical`` raises ``ValueError`` (:issue:`10505`)

- Bug in ``test_categorical`` on big-endian builds (:issue:`10425`)
- Bug in ``Series.shift`` and ``DataFrame.shift`` not supporting categorical data (:issue:`9416`)
- Bug in ``Series.map`` using categorical ``Series`` raises ``AttributeError`` (:issue:`10324`)
- Bug in ``MultiIndex.get_level_values`` including ``Categorical`` raises ``AttributeError`` (:issue:`10460`)
- Bug in ``pd.get_dummies`` with `sparse=True` not returning ``SparseDataFrame`` (:issue:`10531`)
- Bug in ``Index`` subtypes (such as ``PeriodIndex``) not returning their own type for ``.drop`` and ``.insert`` methods (:issue:`10620`)
- Bug in ``algos.outer_join_indexer`` when ``right`` array is empty (:issue:`10618`)

- Bug in ``filter`` (regression from 0.16.0) and ``transform`` when grouping on multiple keys, one of which is datetime-like (:issue:`10114`)





- Bug that caused segfault when resampling an empty Series (:issue:`10228`)
- Bug in ``DatetimeIndex`` and ``PeriodIndex.value_counts`` resets name from its result, but retains in result's ``Index``. (:issue:`10150`)
- Bug in ``pd.eval`` using ``numexpr`` engine coerces 1 element numpy array to scalar (:issue:`10546`)
- Bug in ``pd.concat`` with ``axis=0`` when column is of dtype ``category`` (:issue:`10177`)
- Bug in ``read_msgpack`` where input type is not always checked (:issue:`10369`, :issue:`10630`)
- Bug in ``pd.read_csv`` with kwargs ``index_col=False``, ``index_col=['a', 'b']`` or ``dtype``
  (:issue:`10413`, :issue:`10467`, :issue:`10577`)
- Bug in ``Series.from_csv`` with ``header`` kwarg not setting the ``Series.name`` or the ``Series.index.name`` (:issue:`10483`)
- Bug in ``groupby.var`` which caused variance to be inaccurate for small float values (:issue:`10448`)
- Bug in ``Series.plot(kind='hist')`` Y Label not informative (:issue:`10485`)
- Bug in ``read_csv`` when using a converter which generates a ``uint8`` type (:issue:`9266`)

- Bug causes memory leak in time-series line and area plot (:issue:`9003`)


- Bug in line and kde plot cannot accept multiple colors when ``subplots=True`` (:issue:`9894`)
- Bug in ``DataFrame.plot`` raises ``ValueError`` when color name is specified by multiple characters (:issue:`10387`)


- Bug in ``read_stata`` when reading a file with a different order set in ``columns`` (:issue:`10757`)
- Bug in ``Categorical`` may not representing properly when category contains ``tz`` or ``Period`` (:issue:`10713`)
- Bug in ``Categorical.__iter__`` may not returning correct ``datetime`` and ``Period`` (:issue:`10713`)


- Reading "famafrench" data via ``DataReader`` results in HTTP 404 error because of the website url is changed (:issue:`10591`).
- Bug in ``read_msgpack`` where DataFrame to decode has duplicate column names (:issue:`9618`)
- Bug in ``io.common.get_filepath_or_buffer`` which caused reading of valid S3 files to fail if the bucket also contained keys for which the user does not have read permission (:issue:`10604`)
- Bug in vectorised setting of timestamp columns with python ``datetime.date`` and numpy ``datetime64`` (:issue:`10408`, :issue:`10412`)
- Bug in ``Index.take`` may add unnecessary ``freq`` attribute (:issue:`10791`)

- Bug in ``read_csv`` when using the ``nrows`` or ``chunksize`` parameters if file contains only a header line (:issue:`9535`)

- Bug in ``pd.DataFrame`` when constructing an empty DataFrame with a string dtype (:issue:`9428`)
- Bug in ``pd.unique`` for arrays with the ``datetime64`` or ``timedelta64`` dtype that meant an array with object dtype was returned instead the original dtype (:issue: `9431`)
- Bug in ``DatetimeIndex.take`` and ``TimedeltaIndex.take`` may not raise ``IndexError`` against invalid index (:issue:`10295`)
- Bug in ``Series([np.nan]).astype('M8[ms]')``, which now returns ``Series([pd.NaT])`` (:issue:`10747`)
<<<<<<< HEAD
- Bug in ``PeriodIndex.order`` reset freq (:issue:`10295`)
- Bug in ``iloc`` allowing memory outside bounds of a Series to be accessed with negative integers (:issue:`10779`)
- Bug preventing access to the first index when using ``iloc`` with a list containing the appropriate negative integer (:issue:`10547`, :issue:`10779`)
=======
- Bug in ``PeriodIndex.order`` reset freq (:issue:`10295`)
>>>>>>> a61d299c
<|MERGE_RESOLUTION|>--- conflicted
+++ resolved
@@ -666,10 +666,6 @@
 - Bug in ``pd.unique`` for arrays with the ``datetime64`` or ``timedelta64`` dtype that meant an array with object dtype was returned instead the original dtype (:issue: `9431`)
 - Bug in ``DatetimeIndex.take`` and ``TimedeltaIndex.take`` may not raise ``IndexError`` against invalid index (:issue:`10295`)
 - Bug in ``Series([np.nan]).astype('M8[ms]')``, which now returns ``Series([pd.NaT])`` (:issue:`10747`)
-<<<<<<< HEAD
 - Bug in ``PeriodIndex.order`` reset freq (:issue:`10295`)
 - Bug in ``iloc`` allowing memory outside bounds of a Series to be accessed with negative integers (:issue:`10779`)
-- Bug preventing access to the first index when using ``iloc`` with a list containing the appropriate negative integer (:issue:`10547`, :issue:`10779`)
-=======
-- Bug in ``PeriodIndex.order`` reset freq (:issue:`10295`)
->>>>>>> a61d299c
+- Bug preventing access to the first index when using ``iloc`` with a list containing the appropriate negative integer (:issue:`10547`, :issue:`10779`)